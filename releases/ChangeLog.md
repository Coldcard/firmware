# Change Log

This lists the changes in the most recent firmware, for each hardware platform.

# Shared Improvements - Both Mk4 and Q

- Enhancement: Add `Nunchuk` option to `Export Wallet`
- Enhancement: Add `Zeus` option to `Export Wallet`
- Enhancement: `View Identity` shows temporary seed active on the top
- Enhancement: Allow to specify start index for address explorer export and browsing
- Enhancement: Allow unlimited index for BIP-85 derivations. Must be enabled first in `Danger Zone` 
- Change: `Passphrase` menu item is no longer offered if BIP39 passphrase
  already in use. Use `Restore Master` with ability to keep or purge current
  passphrase wallet settings.
- Change: Removed ability to add passphrase to master seed if active temporary seed.
- Change: Wipe LFS during `Lock Down Seed`
- Bugfix: Do not allow non-ascii or ascii non-printable characters in multisig wallet name
- Bugfix: `Brick Me` option for `If Wrong` PIN caused yikes.
- Bugfix: Properly handle and finalize framing error response in USB protocol.
- Recovery SD Card image building moved into its own repo:
  [github.com/Coldcard/recovery-images](https://github.com/Coldcard/recovery-images)


# Mk4 Specific Changes

## 5.3.0 - 2024-05-0X

- Enhancement: When providing 12 or 18 word seed phrase, valid final word choices
  are presented in a new menu.
- Enhancement: Using "Verify Address" in NFC Tools menu, allows entry of a payment address
  and reports if it is part of a wallet this Coldcard knows the key for. Includes Multisig
  and single sig wallets.
    - searches up to the first 1528 addresses (external and change addresses)
    - stores data as it goes to accelerate future uses
    - worst case, it can take up to 2 minutes to rule out an address, but after that it is fast!
- Bugfix: Saving passphrase on SD Card caused a freeze that required reboot
- Bootrom version bump: 3.2.0 released with no functional changes except those shared with Q.

# Q Specific Changes

## 1.2.0Q - 2024-05-0X

- Enhancement: Allow export of multisig XPUBs via BBQr
- Enhancement: Import multisig via QR/BBQr - both legacy COLDCARD export and descriptors supported
- Enhancement: Status bar text sharper now.
<<<<<<< HEAD
- Bugfix: Fullscreen display of v23 and v24 QRs were too dense and hard to read.
=======
- Enhancement: Fullscreen display of v23 and v24 QRs (were too dense and hard to read previously)
- Enhancement: Added ability to write signed PSBT/txn to lower (B) SD slot when both cards inserted.
>>>>>>> 45d6f7c0
- Bugfix: Handle ZeroSecretException for BIP39 passphrase calculation when on temporary
  seed without master secret
- Bugfix: Battery idle timeout also considers last progress bar update
- Bugfix: Allow `Send Password` (keystrokes) of capital letters of alphabet
- Bugfix: Pressing SYM+SHIFT was toggling CAPS continuously. Now toggles once only.


# Release History

- [`History-Q.md`](History-Q.md)
- [`History-Mk4.md`](History-Mk4.md)
- [`History-Mk3.md`](History-Mk3.md)
<|MERGE_RESOLUTION|>--- conflicted
+++ resolved
@@ -43,12 +43,8 @@
 - Enhancement: Allow export of multisig XPUBs via BBQr
 - Enhancement: Import multisig via QR/BBQr - both legacy COLDCARD export and descriptors supported
 - Enhancement: Status bar text sharper now.
-<<<<<<< HEAD
+- Enhancement: Added ability to write signed PSBT/txn to lower (B) SD slot when both cards inserted.
 - Bugfix: Fullscreen display of v23 and v24 QRs were too dense and hard to read.
-=======
-- Enhancement: Fullscreen display of v23 and v24 QRs (were too dense and hard to read previously)
-- Enhancement: Added ability to write signed PSBT/txn to lower (B) SD slot when both cards inserted.
->>>>>>> 45d6f7c0
 - Bugfix: Handle ZeroSecretException for BIP39 passphrase calculation when on temporary
   seed without master secret
 - Bugfix: Battery idle timeout also considers last progress bar update

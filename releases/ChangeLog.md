<<<<<<< HEAD
## 3.1.10 - Sep 30, 2020

- Enhancement: Move the "blockchain" setting deep into the "Danger Zone" and add
  warning screen. This mitigates a concern raised by @benma (Marko Bencun) where
  an attacker could socially-engineer you to sign a transaction on Testnet, which
  corresponds to UTXO on main net being stolen. Only developers should be using
  Testnet anyway.

=======
## 3.1.10 - Nov ?, 2020

- Enhancement: Add support for signing Payjoin PSBT files based on
  [BIP-78](https://github.com/bitcoin/bips/blob/master/bip-0078.mediawiki). 
- Enhancement: Promoted the address explorer to the main menu. It's useful!
- Bugfix: zero-length BIP39 passphrase, when saved, would cause a crash when
  restore attempted. We recommend longer passphrases, but fixed the issue.
>>>>>>> 6e112a0b

## 3.1.9 - Aug 6, 2020

- Enhancement: Very minor change so that login feels more responsive.
- Bugfix: Small bug in production selftest. No other changes.

## 3.1.8 - Aug 4, 2020

- Enhancement: Optimized and improved drawing speed on screen, and responsiveness of keypad 
  entry. You'll see some slight changes to login screen (centered now) and massive drawing
  performance improvements system-wide. Laggy and unresponsive keypad is no more!
- New feature: New setting, "Delete PSBTs", will blank and securely erase input PSBT files
  when they are no longer needed. Also renames signed transaction to be `(txid).txn` (in hex)
- Enhancement: The current XFP (xpub fingerprint) is shown on the "Ready To Sign" screen,
  if you have entered an BIP39 Passphrase.
- Enhancement: File names from SD Card are now shown in sorted order.
- Enhancement: Can show the SHA256(file contents) for any file on SD Card. Use
  Advanced > MicroSD > List Files and pick your file. Thanks to B.O. for this idea.
- Enhancement: Enable full BIP-85 support on older Mk2 hardware (derived entropy feature).
- Enhancement: Minor text changes based on feedback from customers.
- Enhancement: Two assertions promoted to text error messags related to bad PSBT files.

## 3.1.7 - Jul 3, 2020

- Bugfix: support use of new security bags with longer serial numbers.

## 3.1.6 - Jun 14, 2020

- Bugfix of the bugfix: Clear up assertion error that occured with some specific sizes of
  transactions.

## 3.1.5 - Jun 13, 2020

- Bugfix: Signing PSBT with finalization, from MicroSD card did not work. Error about
  "HexWriter" was shown. Fixed!

## 3.1.4 - Jun 12, 2020

- Enhancement: Detect, report and block the recently reported type of attack
  against BIP-143 (replay of segwit inputs) with an error message. No changes
  needed to your input PBST files. Will show errors similar to:
  "Input#0: Expected 15 but PSBT claims 5.00001 BTC"
- Enhancement: When the Coldcard is finalizing the transaction, we show the TXID (hex
  transaction ID) of the transaction on the screen. 
- Enhancement: Export deterministically-derived entropy in the form of
  seed phrases (BIP39), XPRV, private key (WIF), or hex digits using new BIP-85 standard.
  Useful for seeding other wallets from your Coldcard, so you don't need to backup
  "yet another" seed phrase. Derived values (all types) can be easly recreated from
  Coldcard later, or the backup of the Coldcard. Does not expose the Coldcard's master
  secret, should new wallet be compromised.
- Bugfix: When scrambled keypad used with the login delay feature, the PIN-entry sequence
  was not scrambled after the forced delay was complete. Thanks to an anon customer
  for reporting this.
- Bugfix: Scrambled keypad didn't change between PIN prefix and suffix.
- Enhancement: QR Code rendering improved. Should be more readable in more cases. Faster.
- Enhancement: View percent consumed of the settings flash space (just for debug)
- Enhancement: New command to clear the UTXO history, in rare case of false positive.

## 3.1.3 - Apr 30, 2020

- Enhancement: Save your BIP39 passphrases, encrypted, onto a specific SDCard, if desired.
  Passphrases are encrypted with AES-256 (CTR mode) using a key derived from the master
  secret and hash of the serial number of the SDCard. You cannot copy the file to
  another card. To use this feature, press (1) after you've successfully entered your
  passphrase. 'Restore Saved' menu item will appear at top of passphrase-entry menu,
  if correctly-encrypted file is detected.
- Enhancement: Export a generic JSON skeleton file, not aligned with any particular
  desktop/mobile wallet, but useful for any such integrations. Includes XPUB (and
  associated data) needed for P2PKH, P2WPKH (segwit) and P2WPKH-P2SH wallets, which
  conform to BIP44, BIP84, and BIP49 respectively.
  Thanks to [@craigraw](https://twitter.com/craigraw) the idea.
- Enhancement: when signing a text file from MicroSD card, if you specify a derivation
  path that starts with `m/84'/...` indicating that you are following BIP84 for
  segwit addresses, the resulting signature will be formatted as P2WPKH in Bech32.
- Minor code cleanups and optimizations.


## 3.1.2 - Feb 27, 2020

- Bugfix: exporting non-zero account numbers didn't work


## 3.1.1 - Feb 26, 2020

- Enhancement: New setting to enable a scrambled numeric keypad during PIN login.
- Enhancement: Press 4 when viewing a payment address (triggered by USB command) to
  see the QR code on-screen (Mk3 only).
- Enhancement: Can enter non-zero account numbers when exporting wallet files for Electrum
  and Bitcoin Core. This makes importing seeds from other systems easier and safer.
- Enhancement: Dims the display when entering HSM Mode.
- Bugfix: Trust PSBT setting (for multisig wallets) was being ignored. Thanks to @CasaHODL
  for reporting this.
- Bugfix: XPUB values volunteered in the global section of a PSBT for single-signer files would
  cause errors (but ok in multisig). Coldcard will now handle this, although it doesn't need them.

## 3.1.0 - Feb 20, 2020

- HSM (Hardware Security Module) mode: give Coldcard spending rules, including whitelisted
  addresses, velocity limits, subsets of authorizing users ... and Coldcard can sign with
  no human present. Requires companion software to setup (ckbunker or ckcc-protocol),
  and disabled by default, with multi-step on-screen confirmation required to enable. Mk3 only.
- Enhancement: New "user management" menu. Advanced > User Management shows a menu
  with usernames, some details and a 'delete user' command. USB commands must be used to
  create user accounts and they are only used to authenticate txn approvals in HSM mode.
- Enhancement: PSBT transaction can be "visualized" over USB, meaning you can view what
  the Coldcard will show on the screen during approval process, as text, downloaded over USB.
  That text can be signed (always with root key) to prove authenticity.
- Enhancement: Sending large PSBT files, and firmware upgrades over USB should be a little faster.
- IMPORTANT: This release is NOT COMPATIBLE with Mk1 hardware. It will brick Mk1 Coldcards.

## 3.0.6 - Dec 19, 2019

- Security Bugfix: Fixed a multisig PSBT-tampering issue, that could allow a MitM to
  steal funds. Please upgrade ASAP.
- Enhancement: Sign a text file from MicroSD. Input file must have extension .TXT and
  contain a single line of text. Signing key subpath can also provided on the second line.
- Enhancement: Now shows the change outputs of the transaction during signing
  process. This additional data can be ignored, but it is useful for those who
  wish to verify all parts of the new transaction.
- Enhancement: PSBT files on MicroSD can now be provided in base64 or hex encodings. Resulting
  (signed) PSBT will be written in same encoding as the input PSBT.
- Bugfix: crashed on entry into the Address Explorer (some users, sometimes).
- Bugfix: add blank line between addresses shown if sending to multiple destinations.
- Bugfix: multisig outputs were not checked to see if they are change (would have been
  shown as regular outputs), if the PSBT did not have XPUB data in globals section.
- NOTE: This is the final version to support Mk1 hardware.

## 3.0.5 - Nov 25, 2019

- Address explorer can show QR code for any address (Mk3 only). Press 4 to view. Once
  shown, press 1 to invert image, and 5/8 for next address. Succesfull scanning requires
  the best phone camera, and some patience, due to limited screen size.
- Export a command file for Bitcoin Core to create an air-gapped, watch-only wallet.
  Requires v0.18 or higher of Bitcoin Core.
  [docs/bitcoin-core-usage.md](./docs/bitcoin-core-usage.md) has been updated.
  Thanks to [@Sjors](https://github.com/Sjors) for creating this new feature!
- Paper Wallets! Creates random private key, unrelated to your seed words, and
  saves deposit address and private key (WIF format) into a text file on MicroSD. If you
  have a Mk3, it will also add a QR code inside the text file, and if you provide a 
  special PDF-like template file (example in ../docs/paperwallet.pdf) then it will superimpose
  the QR codes into the template, and save the resulting ready-to-print PDF to MicroSD.
  CAUTION: Paper wallets carry MANY RISKS and should only be used for SMALL AMOUNTS.
- Adds a "Format Card" command for erasing MicroSD contents and reformating (FAT32).
- Bugfix: Idle-timeout setting should only take effect after the login countdown.
  Thanks to [@aoeui21](https://twitter.com/aoeui21) for reporting this.

## 3.0.4 - Nov 13, 2019

- Bugfix: encrypted backup files larger than 2000 bytes could fail to verify (but restored okay),
  and this can happen now with larger multisig setups involving many co-signers.

## 3.0.3 - Nov 6, 2019

- Add "Login Countdown" feature: once enabled, you must enter you PIN correctly,
  and then wait out a forced delay (of minutes/hours/days) while a count down
  is shown on-screen. Then enter your PIN correctly, a second time, to get in. You must
  provide continuous power to the Coldcard during this entire period!
  Go to Settings > "Login Countdown" for the time intervals to pick from. Thanks
  to [@JurrienSaelens](https://twitter.com/jurriensaelens) for this feature suggestion.
- Nickname feature: Enter a short text name for your personal Coldcard. It's displayed
  at startup time before PIN is entered. Try it out in Settings > "Set Nickname"
- Bugfix: Adding a second signature (multisig) onto a PSBT already signed by
  a different Coldcard could fail with "psbt.py:351" error.

## 3.0.2 - Nov 1, 2019

- New command in Danger Zone menu to view the seed words on-screen, so you can make
  another on-paper backup as needed.
- Robustness: Analyse paths used for change outputs and show a warning if they
  are not similar in structure to the inputs of that same transaction.
  These are imperfect heuristics and if you receive a false positive, or are doing
  weird things that don't suit the rules below, please send an example PSBT to
  support and we'll see if we can handle it better:
    - same derivation path length
    - shared pattern of hardened/not path components
    - 2nd-last position is one or zero (change/not change convention)
    - last position within 200 units of highest value observed on inputs
- Robustness: Improve checking on key path derivations when we encounter them as text.
    - accept 10h and 10p as if they are 10' (alternative syntax)
    - define a max depth (12) for all derivations
    - thanks to [@TheCharlatan](https://twitter.com/the_charlatan_)
- Security Improvement: during secure logout, wipe entire contents of serial flash,
  which might contain PSBT, signed or unsigned (for more privacy, deniability)

## 3.0.1 - Oct 10, 2019

- MARK3 SUPPORT!
    - Adds support for Mark 3 hardware: larger CPU and better secure element (608)
    - Many invisible changes inside the secure element (ATECC608A).
    - Mark3 will brick itself after 13 incorrect PIN codes, so lots of warning are shown.
- Contains all the features of 2.1.6 and still works on Mk1 and Mk2 hardware
- Visual changes to login process (rounded boxes, different prompts, more warnings)
- New USB command to report if Bitcoin versus Testnet setting is in effect.

## 2.1.6 - Oct 8, 2019

- NEW: "Address Explorer": view receive addresses on the screen of the Coldcard, so you can
  be certain your funds are going to the right place. Can also write first 250 addresses onto
  the SDCard in a simple text (CSV) format. Special thanks go to
  [@hodlwave](https://github.com/hodlwave) for creating this feature.
- Bugfix: Improve error message shown when depth of XPUB of multisig cosigner conflicts with path
  details provided in PSBT or USB 'show address' command.
- Bugfix: When we don't know derivation paths for a multisig wallet, or when all do not share
  a common path-prefix, don't show anything.

## 2.1.5 - Sep 17, 2019

- Bugfix: Changes to redeem vs. witness script content in PSBTs. Affects multisig change outputs,
  primarily.
- Bugfix: Import of multisig wallet from xpubs in PSBT could fail if attempted from SD Card.
- Bugfix: Improved message shown if import of multsig wallet was refused during PSBT signing.

## 2.1.4 - Sep 11, 2019

- Bugfix: For multisig change outputs, many cases were incorrected flagged as fraudulent.

## 2.1.3 - Sep 6, 2019

- Visual change: unknown components of multsig co-signer derivation paths used to be
  shown as `m/?/?/0/1` but will now be shown as `m/_/_/0/1`. The blank indicates better
  that we can't prove what is in that spot, not that we don't know what value is claimed.
- Bugfix: Some backup files would hit an error during restore (random, less than 6%). Those
  existing backup files will be read correctly by this new version of firmware.
- Bugfix: P2SH-P2WPKH change outputs incorrectly flagged as fraudulent (regression from v1.1.0)
- Bugfix: Wanted redeem script, but should be witness script for P2WSH change outputs.

## 2.1.2 - Aug 2, 2019

- Add extra warning screen added about forgetting your PIN.
- Remove warning screen about Testnet vs Mainnet.
- Bugfix: Change for XFP endian display introduced in 2.0.0 didn't actually correct
  endian display and it was still showing values in LE32. Correctly corrected now.
    - now showing both values in "Advanced > View Identity screen".
    - some matching changes to ckcc-protocol (CLI tool)
    - when making multisig wallets in airgap mode, you must use latest firmware on all the units
- Bugfix: Error messages would sometimes disappear off the screen quickly. Now they stay up
  until OK pressed. Text of certain messages also improved.
- Bugfix: Show a nicer message when given a PSBT with corrupted UTXO values.
- Bugfix: Block access to multisig menu when no seed phrase yet defined.
- Bugfix: Any command on multisig menu that used the MicroSD card would crash, if
  card was not present.
- Bugfix: When offline multisig signing sometimes tried to finalize PSBT, but we can't.
- Bugfix: For multi-pass-multisig signing, handle filenames better (end in -part, not -signed).


## 2.1.1 - July 3, 2019

- New feature: Create seed words from D6 dice rolls:
    - under "Import Existing > Dice Rolls"
    - just keep pressing 1 - 6 as you roll. At least 99 rolls are required for 256-bit security
    - seed is sha256(over all rolls, as ascii string)
    - normal seed words are shown so you can write those down instead of the rolls
    - can also "mix in" dice rolls: after Coldcard picks the seed words and shows them,
      press 4 and you can then do some dice rolls (as many or as few as desired) and get a
      new set of words, which adds those rolls as additional entropy.
- Wasabi wallet support: remove extra info from skeleton file, change XFP endian, add version field.

## 2.1.0 - June 26, 2019

- Major release with Multisig support!
    - New menu under: Settings > Multisig Wallets
    - Lists all imported M-of-N wallets already setup
    - Export, import for air-gapped creation
    - Related settings and more
    - Electrum support is in the works.
- Broad change: extended public key finger (XFP) values used to be shown in the
  wrong endian (byte swapped), and prefixed with `0x` to indicate they were a number.
  In fact, they are a byte string and should be shown in network order. Everywhere
  you might be used to seeing your XFP value has been switched, so `0x0f056943`
  becomes `4369050F` (all caps, no `0x` prefix). Affected areas include:
    - BIP39 password confirmation screen
    - Advanced > View Identity screen
    - Electrum skeleton wallet export (label of wallet)
    - Dump public data file (text in file header)
    - `xfp` command in ckcc CLI helper (can show opposite endian, if needed)
- Export skeleton wallets for Wasabi Wallet <https://wasabiwallet.io/> to support air-gapped use.
- Summary file (public.txt) has been reworked to include more XPUB values and a warning about
  using addresses your blockchain-monitoring wallet might not be ready for.
- When BIP39 passphrase is given over USB, and approved, the new XFP is shown on-screen for reference.


## 2.0.4 - May 13, 2019

- Bugfix: Clearing duress PIN would lead to a error screen.
- Bugfix: Advanced > "Lock Down Seed" command didn't work correctly.
- Bugfix: Importing seed words manually didn't work on second try (thanks @duck1123)

## 2.0.3 - Apr 25, 2019

- Transaction signing speed improved by about 3X.
- Will warn if miner's fee is over 5% of txn amount (was 1% before). Hard limit remains 10% (configurable, can be disabled completely).
- Robustness: Tighten stack-depth checking, increase heap size, shuffle some memory.
- Bugfix: Transactions with more than 10 outputs were not summarized correctly.
- Bugfix: Consolidating transactions that move UTXO within same wallet are shown better.
- Bugfix: Better recovery from too-complex transaction errors.
- "Don't forget your PIN" warning message is more bold now.

## 2.0.2 - Apr 9, 2019

- Page up/down on long text displays with 7/9 keys
- Public summary file now includes extended master key fingerprint near top of file.
- Bugfix: signing larger transactions could fail due to lack of memory

## 2.0.1 - Apr 4, 2019

- BIP39 Passphrase support: enter up to 100 characters to create
    new wallets  from your existing seed words. Each is a completely
    independent wallet to Electrum and PSBT files, so please make note
    of the extended master fingerprint (eight hex digits).
- Support for Mark2 hardware, with membrane keypad replacing touch interface.
- Adds activity light during MicroSD card read/write (Mk2 only)
- New command: "Lock down seed" which converts BIP39 seed words and passphrase into the
    master xprv and saves that as new wallet secret. Locks in the passphrase, deletes seed words.
- New bootrom, version 1.2.1 with Mk2 hardware support and improved one-wire bus MitM defences.
- Bugfix: extra keypress occurs during certain interactions involving key repeat.
- 2.0.0 vs 2.0.1 bugfix: underscore/space indicator shown on Settings > Idle Timeout menu

## 1.1.1 - Dec 2018

- Rename menu item "Change PIN code" => "PIN Options"
- Trivial bugfix in unused codepath (`get_duress_secret` hits assertion).


## 1.1.0 - Nov 2018

- Allow setting max network fee to a number of possible levels, or disable it (was
  previously fixed to 10%). Thanks to @crwatkins for this suggestion.

- Touch improvements: two new setting, which are between the old 'Least Sensitive'
  and 'Most Sensitive' settings. New menu text.

- Touch sensitivity preference is applied before login, so PIN entry is easier.

- Although we do not use the `bech32_decode()` function recently found to have
  an buffer overflow bug, we've included the fix into our fork of the affected
  library. This change, and the original bug, does not affect the Coldcard firmware
  in any way.

- Correctly include witness data in transactions when signing based on witness
  UTXO data (thanks to @SomberNight)

- Bugfix: Fix divide-by-zero if transaction sends zero amount out (only possible if 
  network fee equals 100% of inputs).

## 1.0.2 - Sep 2018

- Add support for [SLIP-132](https://github.com/satoshilabs/slips/blob/master/slip-0132.md)
    - yprv/zprv keys can now be imported
    - public.txt file includes both SLIP-132 and BIP-32 values where needed (segwit cases)
    - test cases added to match

- Can create Electrum skeleton wallet for Segwit Native and Segwit P2SH now.
    - caveat: the plugin is not ready yet for P2SH/Segwit, but Segwit native is fine

- Improvements in 'public.txt' output:
    - add SLIP-132 values where we can
    - correct names when used for Litecoin

- Improvements to backup and restore
    - can now restore cleartext backups (for devs only!)
    - fix "Unable to open ... /sd/backup.7z" error


## 1.0.1 - Sep 2018

- Touch sensitivity improvements: now less sensitive (by default) and a new setting can
  change that back to fast and sensitive, or select low sensitivity for noisy environments or
  personal preference.

- Remove respin feature (press 2) when showing seed words, and add confirm step
  to Cancel press. This misfeature was causing grief due to accidents during the
  high-stress seed word process.

- Improvement: show better what's happening during PIN attempt forced delay.

- Bugfix: possible lockup after entering an incorrect PIN code

- Bugfix: 'warm reset' inside Debug Functions didn't work properly.


## 1.0.0r2 - Aug 2018

- Initial release to public<|MERGE_RESOLUTION|>--- conflicted
+++ resolved
@@ -1,21 +1,16 @@
-<<<<<<< HEAD
-## 3.1.10 - Sep 30, 2020
-
+## 3.1.10 - Nov ?, 2020
+
+- Enhancement: Add support for signing Payjoin PSBT files based on
+  [BIP-78](https://github.com/bitcoin/bips/blob/master/bip-0078.mediawiki). 
+- Enhancement: Promoted the address explorer to the main menu. It's useful!
+- Bugfix: zero-length BIP39 passphrase, when saved, would cause a crash when
+  restore attempted. We recommend longer passphrases, but fixed the issue.
 - Enhancement: Move the "blockchain" setting deep into the "Danger Zone" and add
   warning screen. This mitigates a concern raised by @benma (Marko Bencun) where
   an attacker could socially-engineer you to sign a transaction on Testnet, which
   corresponds to UTXO on main net being stolen. Only developers should be using
   Testnet anyway.
 
-=======
-## 3.1.10 - Nov ?, 2020
-
-- Enhancement: Add support for signing Payjoin PSBT files based on
-  [BIP-78](https://github.com/bitcoin/bips/blob/master/bip-0078.mediawiki). 
-- Enhancement: Promoted the address explorer to the main menu. It's useful!
-- Bugfix: zero-length BIP39 passphrase, when saved, would cause a crash when
-  restore attempted. We recommend longer passphrases, but fixed the issue.
->>>>>>> 6e112a0b
 
 ## 3.1.9 - Aug 6, 2020
 

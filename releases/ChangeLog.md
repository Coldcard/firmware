--- conflicted
+++ resolved
@@ -13,10 +13,8 @@
   private key corresponding to the address specified in HSM policy. Attestation signature
   MUST be provided in PSBT in a new proprietary field. Thanks to
   [@straylight-orbit](https://github.com/straylight-orbit) for this powerful new feature.
-<<<<<<< HEAD
 - Enhancement: HSM policy hash is now displayed during first activation and in the HSM status
   response. This enables fast comparison against known policy hashes.
-=======
 - Enhancement: add ability to specify address format in text file to be signed (3rd line of file)
 - Enhancement: NFC message signing (Advanced/Tools > NFC Tools > Sign Message). Send message
   in same format as Sign Text File over NFC, approve signing on Coldcard and send signed
@@ -24,7 +22,6 @@
 - Enhancement: Show address over NFC (Advanced/Tools > NFC Tools > Show Address).
 - Enhancement: Ephemeral Seeds: Advanced/Tools > Ephemeral Seed (more info in `docs/ephemeral.md`)
 - Bugfix: Improved NFC commands exception handling 
->>>>>>> caccf9fc
 - Bugfix: Correct parsing of unknown fields in PSBT: they are now passed through.
 - Bugfix: Share single address over NFC from address explorer menu.
 - Bugfix: Using lots of trick pins (7+), could lead to a case where the Coldcard would

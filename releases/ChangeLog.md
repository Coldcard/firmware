<<<<<<< HEAD

- Enhancement: adds BIP-85 support: "One seed to rule them all". Takes the
  secret of this Coldcard, and (safely) constructs a secret/seed phrase you
  can import into another wallet system. Supports BIP-39 seeds of 12,18 or 24 words,
  "HDSeed" (WIF private key) for Bitcoin Core, a fresh XPRV for BIP-32 systems,
  or even 32/64 bytes of hex for other applications. The point of this is your
  Coldcard backup also backs up the new wallet, since it's root secret is 
  deterministically derived. Advanced > DangerZone > Derive Entropy.

=======
- Enhancement: QR Code rendering improved. Should be more readable in more cases. Faster.
>>>>>>> 19c824cd

## 3.1.3 - April 30, 2020

- Enhancement: Save your BIP39 passphrases, encrypted, onto a specific SDCard, if desired.
  Passphrases are encrypted with AES-256 (CTR mode) using a key derived from the master
  secret and hash of the serial number of the SDCard. You cannot copy the file to
  another card. To use this feature, press (1) after you've successfully entered your
  passphrase. 'Restore Saved' menu item will appear at top of passphrase-entry menu,
  if correctly-encrypted file is detected.
- Enhancement: Export a generic JSON skeleton file, not aligned with any particular
  desktop/mobile wallet, but useful for any such integrations. Includes XPUB (and
  associated data) needed for P2PKH, P2WPKH (segwit) and P2WPKH-P2SH wallets, which
  conform to BIP44, BIP84, and BIP49 respectively.
  Thanks to [@craigraw](https://twitter.com/craigraw) the idea.
- Enhancement: when signing a text file from MicroSD card, if you specify a derivation
  path that starts with `m/84'/...` indicating that you are following BIP84 for
  segwit addresses, the resulting signature will be formatted as P2WPKH in Bech32.
- Minor code cleanups and optimizations.


## 3.1.2 - Feb 27, 2020

- Bugfix: exporting non-zero account numbers didn't work


## 3.1.1 - Feb 26, 2020

- Enhancement: New setting to enable a scrambled numeric keypad during PIN login.
- Enhancement: Press 4 when viewing a payment address (triggered by USB command) to
  see the QR code on-screen (Mk3 only).
- Enhancement: Can enter non-zero account numbers when exporting wallet files for Electrum
  and Bitcoin Core. This makes importing seeds from other systems easier and safer.
- Enhancement: Dims the display when entering HSM Mode.
- Bugfix: Trust PSBT setting (for multisig wallets) was being ignored. Thanks to @CasaHODL
  for reporting this.
- Bugfix: XPUB values volunteered in the global section of a PSBT for single-signer files would
  cause errors (but ok in multisig). Coldcard will now handle this, although it doesn't need them.

## 3.1.0 - Feb 20, 2020

- HSM (Hardware Security Module) mode: give Coldcard spending rules, including whitelisted
  addresses, velocity limits, subsets of authorizing users ... and Coldcard can sign with
  no human present. Requires companion software to setup (ckbunker or ckcc-protocol),
  and disabled by default, with multi-step on-screen confirmation required to enable. Mk3 only.
- Enhancement: New "user management" menu. Advanced > User Management shows a menu
  with usernames, some details and a 'delete user' command. USB commands must be used to
  create user accounts and they are only used to authenticate txn approvals in HSM mode.
- Enhancement: PSBT transaction can be "visualized" over USB, meaning you can view what
  the Coldcard will show on the screen during approval process, as text, downloaded over USB.
  That text can be signed (always with root key) to prove authenticity.
- Enhancement: Sending large PSBT files, and firmware upgrades over USB should be a little faster.
- IMPORTANT: This release is NOT COMPATIBLE with Mk1 hardware. It will brick Mk1 Coldcards.

## 3.0.6 - Dec 19, 2019

- Security Bugfix: Fixed a multisig PSBT-tampering issue, that could allow a MitM to
  steal funds. Please upgrade ASAP.
- Enhancement: Sign a text file from MicroSD. Input file must have extension .TXT and
  contain a single line of text. Signing key subpath can also provided on the second line.
- Enhancement: Now shows the change outputs of the transaction during signing
  process. This additional data can be ignored, but it is useful for those who
  wish to verify all parts of the new transaction.
- Enhancement: PSBT files on MicroSD can now be provided in base64 or hex encodings. Resulting
  (signed) PSBT will be written in same encoding as the input PSBT.
- Bugfix: crashed on entry into the Address Explorer (some users, sometimes).
- Bugfix: add blank line between addresses shown if sending to multiple destinations.
- Bugfix: multisig outputs were not checked to see if they are change (would have been
  shown as regular outputs), if the PSBT did not have XPUB data in globals section.
- NOTE: This is the final version to support Mk1 hardware.

## 3.0.5 - Nov 25, 2019

- Address explorer can show QR code for any address (Mk3 only). Press 4 to view. Once
  shown, press 1 to invert image, and 5/8 for next address. Succesfull scanning requires
  the best phone camera, and some patience, due to limited screen size.
- Export a command file for Bitcoin Core to create an air-gapped, watch-only wallet.
  Requires v0.18 or higher of Bitcoin Core.
  [docs/bitcoin-core-usage.md](./docs/bitcoin-core-usage.md) has been updated.
  Thanks to [@Sjors](https://github.com/Sjors) for creating this new feature!
- Paper Wallets! Creates random private key, unrelated to your seed words, and
  saves deposit address and private key (WIF format) into a text file on MicroSD. If you
  have a Mk3, it will also add a QR code inside the text file, and if you provide a 
  special PDF-like template file (example in ../docs/paperwallet.pdf) then it will superimpose
  the QR codes into the template, and save the resulting ready-to-print PDF to MicroSD.
  CAUTION: Paper wallets carry MANY RISKS and should only be used for SMALL AMOUNTS.
- Adds a "Format Card" command for erasing MicroSD contents and reformating (FAT32).
- Bugfix: Idle-timeout setting should only take effect after the login countdown.
  Thanks to [@aoeui21](https://twitter.com/aoeui21) for reporting this.

## 3.0.4 - Nov 13, 2019

- Bugfix: encrypted backup files larger than 2000 bytes could fail to verify (but restored okay),
  and this can happen now with larger multisig setups involving many co-signers.

## 3.0.3 - Nov 6, 2019

- Add "Login Countdown" feature: once enabled, you must enter you PIN correctly,
  and then wait out a forced delay (of minutes/hours/days) while a count down
  is shown on-screen. Then enter your PIN correctly, a second time, to get in. You must
  provide continuous power to the Coldcard during this entire period!
  Go to Settings > "Login Countdown" for the time intervals to pick from. Thanks
  to [@JurrienSaelens](https://twitter.com/jurriensaelens) for this feature suggestion.
- Nickname feature: Enter a short text name for your personal Coldcard. It's displayed
  at startup time before PIN is entered. Try it out in Settings > "Set Nickname"
- Bugfix: Adding a second signature (multisig) onto a PSBT already signed by
  a different Coldcard could fail with "psbt.py:351" error.

## 3.0.2 - Nov 1, 2019

- New command in Danger Zone menu to view the seed words on-screen, so you can make
  another on-paper backup as needed.
- Robustness: Analyse paths used for change outputs and show a warning if they
  are not similar in structure to the inputs of that same transaction.
  These are imperfect heuristics and if you receive a false positive, or are doing
  weird things that don't suit the rules below, please send an example PSBT to
  support and we'll see if we can handle it better:
    - same derivation path length
    - shared pattern of hardened/not path components
    - 2nd-last position is one or zero (change/not change convention)
    - last position within 200 units of highest value observed on inputs
- Robustness: Improve checking on key path derivations when we encounter them as text.
    - accept 10h and 10p as if they are 10' (alternative syntax)
    - define a max depth (12) for all derivations
    - thanks to [@TheCharlatan](https://twitter.com/the_charlatan_)
- Security Improvement: during secure logout, wipe entire contents of serial flash,
  which might contain PSBT, signed or unsigned (for more privacy, deniability)

## 3.0.1 - Oct 10, 2019

- MARK3 SUPPORT!
    - Adds support for Mark 3 hardware: larger CPU and better secure element (608)
    - Many invisible changes inside the secure element (ATECC608A).
    - Mark3 will brick itself after 13 incorrect PIN codes, so lots of warning are shown.
- Contains all the features of 2.1.6 and still works on Mk1 and Mk2 hardware
- Visual changes to login process (rounded boxes, different prompts, more warnings)
- New USB command to report if Bitcoin versus Testnet setting is in effect.

## 2.1.6 - Oct 8, 2019

- NEW: "Address Explorer": view receive addresses on the screen of the Coldcard, so you can
  be certain your funds are going to the right place. Can also write first 250 addresses onto
  the SDCard in a simple text (CSV) format. Special thanks go to
  [@hodlwave](https://github.com/hodlwave) for creating this feature.
- Bugfix: Improve error message shown when depth of XPUB of multisig cosigner conflicts with path
  details provided in PSBT or USB 'show address' command.
- Bugfix: When we don't know derivation paths for a multisig wallet, or when all do not share
  a common path-prefix, don't show anything.

## 2.1.5 - Sep 17, 2019

- Bugfix: Changes to redeem vs. witness script content in PSBTs. Affects multisig change outputs,
  primarily.
- Bugfix: Import of multisig wallet from xpubs in PSBT could fail if attempted from SD Card.
- Bugfix: Improved message shown if import of multsig wallet was refused during PSBT signing.

## 2.1.4 - Sep 11, 2019

- Bugfix: For multisig change outputs, many cases were incorrected flagged as fraudulent.

## 2.1.3 - Sep 6, 2019

- Visual change: unknown components of multsig co-signer derivation paths used to be
  shown as `m/?/?/0/1` but will now be shown as `m/_/_/0/1`. The blank indicates better
  that we can't prove what is in that spot, not that we don't know what value is claimed.
- Bugfix: Some backup files would hit an error during restore (random, less than 6%). Those
  existing backup files will be read correctly by this new version of firmware.
- Bugfix: P2SH-P2WPKH change outputs incorrectly flagged as fraudulent (regression from v1.1.0)
- Bugfix: Wanted redeem script, but should be witness script for P2WSH change outputs.

## 2.1.2 - Aug 2, 2019

- Add extra warning screen added about forgetting your PIN.
- Remove warning screen about Testnet vs Mainnet.
- Bugfix: Change for XFP endian display introduced in 2.0.0 didn't actually correct
  endian display and it was still showing values in LE32. Correctly corrected now.
    - now showing both values in "Advanced > View Identity screen".
    - some matching changes to ckcc-protocol (CLI tool)
    - when making multisig wallets in airgap mode, you must use latest firmware on all the units
- Bugfix: Error messages would sometimes disappear off the screen quickly. Now they stay up
  until OK pressed. Text of certain messages also improved.
- Bugfix: Show a nicer message when given a PSBT with corrupted UTXO values.
- Bugfix: Block access to multisig menu when no seed phrase yet defined.
- Bugfix: Any command on multisig menu that used the MicroSD card would crash, if
  card was not present.
- Bugfix: When offline multisig signing sometimes tried to finalize PSBT, but we can't.
- Bugfix: For multi-pass-multisig signing, handle filenames better (end in -part, not -signed).


## 2.1.1 - July 3, 2019

- New feature: Create seed words from D6 dice rolls:
    - under "Import Existing > Dice Rolls"
    - just keep pressing 1 - 6 as you roll. At least 99 rolls are required for 256-bit security
    - seed is sha256(over all rolls, as ascii string)
    - normal seed words are shown so you can write those down instead of the rolls
    - can also "mix in" dice rolls: after Coldcard picks the seed words and shows them,
      press 4 and you can then do some dice rolls (as many or as few as desired) and get a
      new set of words, which adds those rolls as additional entropy.
- Wasabi wallet support: remove extra info from skeleton file, change XFP endian, add version field.

## 2.1.0 - June 26, 2019

- Major release with Multisig support!
    - New menu under: Settings > Multisig Wallets
    - Lists all imported M-of-N wallets already setup
    - Export, import for air-gapped creation
    - Related settings and more
    - Electrum support is in the works.
- Broad change: extended public key finger (XFP) values used to be shown in the
  wrong endian (byte swapped), and prefixed with `0x` to indicate they were a number.
  In fact, they are a byte string and should be shown in network order. Everywhere
  you might be used to seeing your XFP value has been switched, so `0x0f056943`
  becomes `4369050F` (all caps, no `0x` prefix). Affected areas include:
    - BIP39 password confirmation screen
    - Advanced > View Identity screen
    - Electrum skeleton wallet export (label of wallet)
    - Dump public data file (text in file header)
    - `xfp` command in ckcc CLI helper (can show opposite endian, if needed)
- Export skeleton wallets for Wasabi Wallet <https://wasabiwallet.io/> to support air-gapped use.
- Summary file (public.txt) has been reworked to include more XPUB values and a warning about
  using addresses your blockchain-monitoring wallet might not be ready for.
- When BIP39 passphrase is given over USB, and approved, the new XFP is shown on-screen for reference.


## 2.0.4 - May 13, 2019

- Bugfix: Clearing duress PIN would lead to a error screen.
- Bugfix: Advanced > "Lock Down Seed" command didn't work correctly.
- Bugfix: Importing seed words manually didn't work on second try (thanks @duck1123)

## 2.0.3 - Apr 25, 2019

- Transaction signing speed improved by about 3X.
- Will warn if miner's fee is over 5% of txn amount (was 1% before). Hard limit remains 10% (configurable, can be disabled completely).
- Robustness: Tighten stack-depth checking, increase heap size, shuffle some memory.
- Bugfix: Transactions with more than 10 outputs were not summarized correctly.
- Bugfix: Consolidating transactions that move UTXO within same wallet are shown better.
- Bugfix: Better recovery from too-complex transaction errors.
- "Don't forget your PIN" warning message is more bold now.

## 2.0.2 - Apr 9, 2019

- Page up/down on long text displays with 7/9 keys
- Public summary file now includes extended master key fingerprint near top of file.
- Bugfix: signing larger transactions could fail due to lack of memory

## 2.0.1 - Apr 4, 2019

- BIP39 Passphrase support: enter up to 100 characters to create
    new wallets  from your existing seed words. Each is a completely
    independent wallet to Electrum and PSBT files, so please make note
    of the extended master fingerprint (eight hex digits).
- Support for Mark2 hardware, with membrane keypad replacing touch interface.
- Adds activity light during MicroSD card read/write (Mk2 only)
- New command: "Lock down seed" which converts BIP39 seed words and passphrase into the
    master xprv and saves that as new wallet secret. Locks in the passphrase, deletes seed words.
- New bootrom, version 1.2.1 with Mk2 hardware support and improved one-wire bus MitM defences.
- Bugfix: extra keypress occurs during certain interactions involving key repeat.
- 2.0.0 vs 2.0.1 bugfix: underscore/space indicator shown on Settings > Idle Timeout menu

## 1.1.1 - Dec 2018

- Rename menu item "Change PIN code" => "PIN Options"
- Trivial bugfix in unused codepath (`get_duress_secret` hits assertion).


## 1.1.0 - Nov 2018

- Allow setting max network fee to a number of possible levels, or disable it (was
  previously fixed to 10%). Thanks to @crwatkins for this suggestion.

- Touch improvements: two new setting, which are between the old 'Least Sensitive'
  and 'Most Sensitive' settings. New menu text.

- Touch sensitivity preference is applied before login, so PIN entry is easier.

- Although we do not use the `bech32_decode()` function recently found to have
  an buffer overflow bug, we've included the fix into our fork of the affected
  library. This change, and the original bug, does not affect the Coldcard firmware
  in any way.

- Correctly include witness data in transactions when signing based on witness
  UTXO data (thanks to @SomberNight)

- Bugfix: Fix divide-by-zero if transaction sends zero amount out (only possible if 
  network fee equals 100% of inputs).

## 1.0.2 - Sep 2018

- Add support for [SLIP-132](https://github.com/satoshilabs/slips/blob/master/slip-0132.md)
    - yprv/zprv keys can now be imported
    - public.txt file includes both SLIP-132 and BIP-32 values where needed (segwit cases)
    - test cases added to match

- Can create Electrum skeleton wallet for Segwit Native and Segwit P2SH now.
    - caveat: the plugin is not ready yet for P2SH/Segwit, but Segwit native is fine

- Improvements in 'public.txt' output:
    - add SLIP-132 values where we can
    - correct names when used for Litecoin

- Improvements to backup and restore
    - can now restore cleartext backups (for devs only!)
    - fix "Unable to open ... /sd/backup.7z" error


## 1.0.1 - Sep 2018

- Touch sensitivity improvements: now less sensitive (by default) and a new setting can
  change that back to fast and sensitive, or select low sensitivity for noisy environments or
  personal preference.

- Remove respin feature (press 2) when showing seed words, and add confirm step
  to Cancel press. This misfeature was causing grief due to accidents during the
  high-stress seed word process.

- Improvement: show better what's happening during PIN attempt forced delay.

- Bugfix: possible lockup after entering an incorrect PIN code

- Bugfix: 'warm reset' inside Debug Functions didn't work properly.


## 1.0.0r2 - Aug 2018

- Initial release to public<|MERGE_RESOLUTION|>--- conflicted
+++ resolved
@@ -1,4 +1,3 @@
-<<<<<<< HEAD
 
 - Enhancement: adds BIP-85 support: "One seed to rule them all". Takes the
   secret of this Coldcard, and (safely) constructs a secret/seed phrase you
@@ -7,10 +6,7 @@
   or even 32/64 bytes of hex for other applications. The point of this is your
   Coldcard backup also backs up the new wallet, since it's root secret is 
   deterministically derived. Advanced > DangerZone > Derive Entropy.
-
-=======
 - Enhancement: QR Code rendering improved. Should be more readable in more cases. Faster.
->>>>>>> 19c824cd
 
 ## 3.1.3 - April 30, 2020
 

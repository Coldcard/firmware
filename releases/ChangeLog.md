--- conflicted
+++ resolved
@@ -1,12 +1,11 @@
-<<<<<<< HEAD
-- Nickname feature: Enter a short text name for your personal Coldcard. It's displayed
-  at startup time before PIN is entered. Try it out in Settings > "Set Nickname"
-=======
+## 3.0.3 - Nov 6, 2019
+
 - Add "Login Countdown" feature: once enabled, you must enter you PIN correctly,
   and then wait out a forced delay of minutes (or hours/days) while a count down
   is shown on-screen. Then enter your PIN correctly, a second time, to get in.
   See to Settings > "Login Countdown" for the time intervals to pick from.
->>>>>>> 4ab11cea
+- Nickname feature: Enter a short text name for your personal Coldcard. It's displayed
+  at startup time before PIN is entered. Try it out in Settings > "Set Nickname"
 
 ## 3.0.2 - Nov 1, 2019
 

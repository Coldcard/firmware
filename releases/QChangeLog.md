# Q Unique Features / Improvements

## Features

- Secure Notes & Passwords: stash text and/or passwords in your Q. 
- Scan Any QR: and the Q will figure something useful to do with it.
- Press QR or NFC key in many contexts and useful things happen (may not be documented)
- QR icon in corner: can paste into text field from QR


## Little Things

- whitens TRNG source for seed generation with double sha256 instead of single


## Secure Notes & Passwords

- store notes (freeform text) and/or passwords
- "note" has a title and freform text
- "password" has title, username, website, and notes.
- detects Google Auth app export QR and provides title
- detects OTP 2FA (RFC ?) QR code and provides nice title
- detects URL in QR, and uses domain name as title

# Releases

## 0.0.3Q - 2024-02-08

- first test-only release 

## 0.0.4Q - 2024-02-15

- BBQr animation display smoother
- test cases fixed, bugs that were exposed, fixed.
- lots of bugfixes: batch signing, seed XOR, big backups
- "Ready to Sign" messaging improved, slot B support.
- block firmware upgrade when battery very low

## 0.0.5Q - 2024-02-16

- fixes and changes from version 5.2.2 of Mk4 encorporated
- bugfix: save bip-39 password to absent SD card
- import multisig wallet via descriptor inside a QR
- too much whitespace in locktime details
- bugfix: cant detect SD card in Ready to Sign...
- WIF private key detected when scaning QR (display only for now)

## 0.0.6Q - 2024-02-22

- bugfix: randomize keys for PIN entry
- when picking files, we just skip to showing you the files options (or picking the
  single winner) rather than talking about it first.
- BIP-39 passphrase process completely streamlined
- batch signing now offered when we see two or more signable PSBT's on the card
- bugfix: can now reformat SD card in B slot
- move away from `44'` (prime) for hardened derivation paths, in favour of `44h`; both accepted
  for input, but we are going to display `44h` style going forward.
- bugfix: (QR) or other double-wide chars would be garbled if half off right edge
- cleanups, bugfixes


## 0.0.7Q - 2024-02-26

- bugfix: BBQr display of some segwit transactions would sometimes fail with message
  about "non hex digit"
- bugfix: very obscure bug in low level code could cause txid to be miscalculated
  if all the conditions occured just right
- Animated BBQr are shown as chunkier QR's to make them easier for other devices to scan.
- Supports QR export from Wallet Exports: will be either text file (U) or JSON (J)
  BBQr sequence, but only if it cannot fit into normal single QR.

## 0.0.8Q - 2024-03-02

- BBQr display changes: 
    - if less than 12 frames would result, uses simpliest QR that can fit on 
      screen at 3x or 2x size. Result is easier to scan BBQr's.
    - progress bar along bottom drawn differently
    - in some cases, the status bar area (at top) will be used to show QR
    - added: Advanced > Danger Zone > Debug Functions > BBQr Demo
- Says "Loading..." not "Wait..." during login process.
- Many more test cases.


## 1.0.0Q - 2024-03-10

- Bump major verison number, remove BETA marking.
- Finalize version 1.0.4 bootrom (no real changes).
- Bugfix: Yikes when saving seed words imported by QR.
- Bugfix: Crash w/ blank screen sometimes, either on power-up or after upgrading firmware.
- Testing: Accelerate internal testing by reviving "headless" mode of simulator.

## 1.0.1Q - 2024-03-14

- Enhancement: Move dice rolls (for generating master seed) to `Advanced` submenu.
- Cleanup reproducible building / start process of backporting to Mk4.

<<<<<<< HEAD

## 1.0.2Q - 2024-04-xx

- Enhancement: Scan any QR and report if it is part of a wallet this Coldcard knows
  the key for. Includes Multisig and single sig wallets.
    - searches up to the first 764 external addresses (not change addresses)
    - stores data as it goes to accelerate future uses
- Cleanups in NFC code: repeated messages, "Unable to find data expectd in NDEF", removed.
- Bugfix: Key right of L was giving back quote, should have been single-quote.
=======
## 1.0.2Q - 2024-03-XX

- Bugfix: AFC_BECH32M incorrectly sets AFC_WRAPPED and AFC_BECH32
>>>>>>> adf1b040
<|MERGE_RESOLUTION|>--- conflicted
+++ resolved
@@ -94,18 +94,16 @@
 - Enhancement: Move dice rolls (for generating master seed) to `Advanced` submenu.
 - Cleanup reproducible building / start process of backporting to Mk4.
 
-<<<<<<< HEAD
-
 ## 1.0.2Q - 2024-04-xx
 
 - Enhancement: Scan any QR and report if it is part of a wallet this Coldcard knows
   the key for. Includes Multisig and single sig wallets.
-    - searches up to the first 764 external addresses (not change addresses)
+    - searches up to the first 1528 addresses (external and change addresses)
     - stores data as it goes to accelerate future uses
+    - worst case, it can take up to 2 minutes to rule out an address, but after that it is fast!
+- Enhancement: Calculator login mode. When enabled, the usual PIN entry screen is
+  replaced with a functional calculator. Enter your PIN as `12-12` or `12 12` to get it.
+  To verify anti-phishing words, use `12-`. 
 - Cleanups in NFC code: repeated messages, "Unable to find data expectd in NDEF", removed.
 - Bugfix: Key right of L was giving back quote, should have been single-quote.
-=======
-## 1.0.2Q - 2024-03-XX
-
-- Bugfix: AFC_BECH32M incorrectly sets AFC_WRAPPED and AFC_BECH32
->>>>>>> adf1b040
+- Bugfix: `AFC_BECH32M` incorrectly set `AFC_WRAPPED` and `AFC_BECH32`
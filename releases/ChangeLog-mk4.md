--- conflicted
+++ resolved
@@ -1,14 +1,7 @@
-<<<<<<< HEAD
-## 5.0.5 - YYYY-MM-DD
+## 5.0.5 - 2022-06-16
 - Enhancement: Allow signing transaction where foreign UTXO(s) is/are missing
   from [@straylight-orbit ](https://github.com/straylight-orbit)
 - Bugfix: order of multisig wallet registration does NOT matter.
-=======
-
-## 5.0.5 - 2022-06-XXX
-
-- Bugfix: Order of multisig wallet registration should not matter.
->>>>>>> fb6f3a27
 
 ## 5.0.4 - 2022-05-27
 

# Change Log

This lists the new changes that have not yet been published in a normal release.

# Shared Improvements - Both Mk4 and Q

<<<<<<< HEAD
- New Feature: PushTX: when enabled with a service provider's URL, you can tap the COLDCARD
  after signing with your phone and the transaction will be broadcast directly.
=======
- New Feature: Transaction output explorer
>>>>>>> 03ff4f84
- Enhancement: Stricter p2sh-p2wpkh validation 
- Enhancement: mention the need to remove old duress wallets before locking down temporary seed
- Bugfix: Fix PSBTv2 `PSBT_GLOBAL_TX_MODIFIABLE` parsing
- Bugfix: Decrypting Tapsigner backup failed even for correct key
- Bugfix: Clear any pending keystrokes before PSBT approval screen
- Bugfix: UX show only 10 outputs with the biggest value on screen

# Mk4 Specific Changes

## 5.3.2 - 2024-06-XX

- Bugfix: Displaying change address in Address Explorer fails if NFC and Vdisk not enabled


# Q Specific Changes

## 1.2.2Q - 2024-06-XX

- Enhancement: Coldcard multisg export/import format detected in `Scan Any QR Code`

<|MERGE_RESOLUTION|>--- conflicted
+++ resolved
@@ -4,12 +4,12 @@
 
 # Shared Improvements - Both Mk4 and Q
 
-<<<<<<< HEAD
 - New Feature: PushTX: when enabled with a service provider's URL, you can tap the COLDCARD
-  after signing with your phone and the transaction will be broadcast directly.
-=======
-- New Feature: Transaction output explorer
->>>>>>> 03ff4f84
+  and your phone will open a webpage that transmits your freshly-signed transaction onto
+  the blockchain. See Tools > NFC Push Tx to enable and select service provider, or your
+  own webpage. More at <https://pushtx.org>
+- New Feature: Transaction output explorer: allows view output details of larger (10+ output)
+  transactions before signing.
 - Enhancement: Stricter p2sh-p2wpkh validation 
 - Enhancement: mention the need to remove old duress wallets before locking down temporary seed
 - Bugfix: Fix PSBTv2 `PSBT_GLOBAL_TX_MODIFIABLE` parsing

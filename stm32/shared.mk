# (c) Copyright 2021 by Coinkite Inc. This file is covered by license found in COPYING-CC.
#
# Shared values and target rules for Mk3 and Mk4.
#
include version.mk

# Define these vars to suit board
#BOARD = COLDCARD_MK4
# These values used to make .DFU files. Flash memory locations.
#FIRMWARE_BASE   = 0x08020000
#BOOTLOADER_BASE = 0x08000000
#BOOTLOADER_DIR = mk4-bootloader vs bootloader
#MK_NUM = 4

MPY_TOP = ../external/micropython
PORT_TOP = $(MPY_TOP)/ports/stm32
MPY_CROSS = $(MPY_TOP)/mpy-cross/mpy-cross
PYTHON_MAKE_DFU = $(MPY_TOP)/tools/dfu.py
PYTHON_DO_DFU = $(MPY_TOP)/tools/pydfu.py
DEBUG_BUILD ?= 0
# aka ../cli/signit.py
SIGNIT = signit

PROD_KEYNUM = -k 1

BUILD_DIR = l-port/build-$(BOARD)
MAKE_ARGS = BOARD=$(BOARD) -j 4 EXCLUDE_NGU_TESTS=1 DEBUG_BUILD=$(DEBUG_BUILD)

all: $(BOARD)/file_time.c
	cd $(PORT_TOP) && $(MAKE) $(MAKE_ARGS)

clean:
	cd $(PORT_TOP) && $(MAKE) $(MAKE_ARGS) clean
	git clean -xf built

clobber: clean
	rm -f *RC1*.dfu

# These trigger the 'all' target when we haven't completed a successful build yet
$(BUILD_DIR)/firmware.elf: all
$(BUILD_DIR)/firmware0.bin: all
$(BUILD_DIR)/firmware1.bin: all

firmware.elf: $(BUILD_DIR)/firmware.elf
	cp $(BUILD_DIR)/firmware.elf .

#
# Sign and merge various parts
#
firmware-signed.bin: $(BUILD_DIR)/firmware0.bin $(BUILD_DIR)/firmware1.bin
	$(SIGNIT) sign -b $(BUILD_DIR) -m $(MK_NUM) $(VERSION_STRING) -o $@
firmware-signed.dfu: firmware-signed.bin
	$(PYTHON_MAKE_DFU) -b $(FIRMWARE_BASE):$< $@

# make the DFU file which is shared for upgrades
dfu: firmware-signed.dfu

# Build a binary, signed w/ production key
# - always rebuild binary for this one
.PHONY: dev.dfu
dev.dfu: $(BUILD_DIR)/firmware0.bin
	cd $(PORT_TOP) && $(MAKE) $(MAKE_ARGS)
	$(SIGNIT) sign -b $(BUILD_DIR) -m $(MK_NUM) $(VERSION_STRING) $(PROD_KEYNUM) -o dev.bin
	$(PYTHON_MAKE_DFU) -b $(FIRMWARE_BASE):dev.bin dev.dfu

.PHONY: relink
relink:
	rm -rf $(BUILD_DIR)/firmware?.bin $(BUILD_DIR)/frozen_mpy*

# Slow, but works with unmod-ed board: use USB protocol to upgrade (2 minutes)
.PHONY: dev
dev: dev.dfu
	ckcc upgrade dev.dfu

$(BOARD)/file_time.c: make_filetime.py version.mk
	./make_filetime.py $(BOARD)/file_time.c $(VERSION_STRING)
	cp $(BOARD)/file_time.c .

# Make a factory release: using key #1
# - when executed in a repro w/o the required key, it defaults to key zero
# - and that's what happens inside the Docker build
production.bin: firmware-signed.bin Makefile
	$(SIGNIT) sign -m $(MK_NUM) $(VERSION_STRING) -r firmware-signed.bin $(PROD_KEYNUM) -o $@

SUBMAKE = $(MAKE) -f MK$(MK_NUM)-Makefile

.PHONY: release
release: code-committed
	$(SUBMAKE) clean
	$(SUBMAKE) repro
	test -f built/production.bin
	$(SUBMAKE) release-products
	$(SUBMAKE) tag-source

# Make a release-candidate, faster.
.PHONY: rc1
rc1: 
	$(SUBMAKE) clean 		# critical, or else you get a mix of debug/not
	$(SUBMAKE) DEBUG_BUILD=0 all
	$(SIGNIT) sign -b $(BUILD_DIR) -m $(MK_NUM) $(VERSION_STRING) $(PROD_KEYNUM) -o rc1.bin
	$(PYTHON_MAKE_DFU) -b $(FIRMWARE_BASE):rc1.bin \
		`signit version rc1.bin`-mk$(MK_NUM)-RC1-coldcard.dfu
	$(PYTHON_MAKE_DFU) -b $(FIRMWARE_BASE):rc1.bin \
		-b $(BOOTLOADER_BASE):$(BOOTLOADER_DIR)/releases/$(BOOTLOADER_VERSION)/bootloader.bin \
		`signit version rc1.bin`-mk$(MK_NUM)-RC1-coldcard-factory.dfu
	ls -1 *-RC1-*.dfu

# This target just combines latest version of production firmware with bootrom into a DFU
# file, stored in ../releases with appropriately dated file name.
.PHONY: release-products
release-products: NEW_VERSION = $(shell $(SIGNIT) version built/production.bin)
release-products: RELEASE_FNAME = ../releases/$(NEW_VERSION)-mk$(MK_NUM)-coldcard.dfu
release-products: built/production.bin
	test ! -f $(RELEASE_FNAME)
	cp built/file_time.c $(BOARD)/file_time.c
	$(SIGNIT) sign -m $(MK_NUM) $(VERSION_STRING) -r built/production.bin $(PROD_KEYNUM) -o built/production.bin
	$(PYTHON_MAKE_DFU) -b $(FIRMWARE_BASE):built/production.bin $(RELEASE_FNAME)
	$(PYTHON_MAKE_DFU) -b $(FIRMWARE_BASE):built/production.bin \
		-b $(BOOTLOADER_BASE):$(BOOTLOADER_DIR)/releases/$(BOOTLOADER_VERSION)/bootloader.bin \
		$(RELEASE_FNAME:%.dfu=%-factory.dfu)
	@echo
	@echo 'Made release: ' $(RELEASE_FNAME)
	@echo

built/production.bin:
	@echo "To make production build, must run docker code"
	@false

# Use DFU to install the latest production version you have on hand
dfu-latest: 
	$(PYTHON_DO_DFU) -u $(LATEST_RELEASE)

# Use slow USB upload and reboot method.
latest:
	ckcc upgrade $(LATEST_RELEASE)

.PHONY: code-committed
code-committed:
	@echo ""
	@echo "Are all changes commited already?"
	git diff --stat --ignore-submodules=dirty --exit-code
	@echo '... yes'

# Sign a message with the contents of ../releases on the developer's machine
.PHONY: sign-release
sign-release:
	(cd ../releases; shasum -a 256 *.dfu *.md | sort -rk 2 | \
		gpg --clearsign -u A3A31BAD5A2A5B10 --digest-algo SHA256 --output signatures.txt --yes - )

# Tag source code associate with built release version.
# - do "make release" before this step!
# - also edit/commit ChangeLog text too
# - update & sign signatures file
# - and tag everything
tag-source: PUBLIC_VERSION = $(shell $(SIGNIT) version built/production.bin)
tag-source: sign-release
	git commit -m "New release: "$(PUBLIC_VERSION) ../releases/signatures.txt $(BOARD)/file_time.c
	echo "Tagging version: " $(PUBLIC_VERSION)
	git tag -a $(PUBLIC_VERSION) -m "Release "$(PUBLIC_VERSION)
	git push
	git push --tags

# DFU file of boot and main code
# - bootloader is last so it can fail if already installed (maybe)
#
mostly.dfu: firmware-signed.bin $(BOOTLOADER_DIR)/bootloader.bin Makefile
	$(PYTHON_MAKE_DFU) \
			-b $(FIRMWARE_BASE):firmware-signed.bin \
			-b $(BOOTLOADER_BASE):$(BOOTLOADER_DIR)/bootloader.bin $@

# send everything
m-dfu: mostly.dfu
	$(PYTHON_DO_DFU) -u mostly.dfu

# unused
stlink:
	cd $(PORT_TOP) && $(MAKE) $(MAKE_ARGS) deploy-stlink

# useless, will be ignored by bootloader
unsigned-dfu:
	cd $(PORT_TOP) && $(MAKE) $(MAKE_ARGS) deploy

# see $(BOARD)/mpconfigboard.mk
tags: 
	cd $(PORT_TOP) && $(MAKE) $(MAKE_ARGS) tags
checksum: 
	cd $(PORT_TOP) && $(MAKE) $(MAKE_ARGS) checksum
files:
	cd $(PORT_TOP) && $(MAKE) $(MAKE_ARGS) files

# OLD dev junk?
# compile and freeze python code
PY_FILES = $(shell find ../shared -name \*.py)
ALL_MPY_FILES = $(addprefix build/, $(PY_FILES:../shared/%.py=%.mpy))
MPY_FILES = $(filter-out build/obsolete/%, $(ALL_MPY_FILES))

# detailed listing, very handy
OBJDUMP = arm-none-eabi-objdump
firmware.lss: $(BUILD_DIR)/firmware.elf
	$(OBJDUMP) -h -S $< > $@

# Dump sizes of all frozen py files; requires recent build.
.PHONY: sizes
sizes:
	wc -c $(BUILD_DIR)/frozen_mpy/*.mpy | sort -n

# Measure flash impact of a single file. Great for before/after.
# 	make F=foo.py size
# where: foo.py is anything in ../shared
size:
	$(MPY_CROSS) -o tmp.mpy -s $F ../shared/$F
	wc -c tmp.mpy

# one time setup, after repo checkout
setup:
	cd $(MPY_TOP) ; git submodule update --init lib/stm32lib
<<<<<<< HEAD
	cd ../external/libngu/libs/bech32; git apply ../../bech32.patch
=======
>>>>>>> 0f18c1fc
	cd ../external/libngu; make min-one-time
	cd $(MPY_TOP)/mpy-cross ; make
	-ln -s $(PORT_TOP) l-port
	-ln -s $(MPY_TOP) l-mpy
	cd $(PORT_TOP)/boards; if [ ! -L COLDCARD ]; then \
		ln -s ../../../../../stm32/COLDCARD COLDCARD; fi
	cd $(PORT_TOP)/boards; if [ ! -L COLDCARD_MK4 ]; then \
		ln -s ../../../../../stm32/COLDCARD_MK4 COLDCARD_MK4; fi
	

# Caution: docker container has read access to your source tree
# - a readonly copy of source tree, and one output directory
# - build products are copied to there, see repro-build.sh
# - works from this repo, but starts with copy of HEAD
DOCK_RUN_ARGS = -v $(realpath ..):/work/src:ro \
				-v $(realpath built):/work/built:rw \
				-u $$(id -u):$$(id -g) coldcard-build
repro: code-committed
repro: 
	docker build -t coldcard-build - < dockerfile.build
	(cd ..; docker run $(DOCK_RUN_ARGS) sh src/stm32/repro-build.sh $(VERSION_STRING) $(MK_NUM))

# debug: shell into docker container
shell:
	docker run -it $(DOCK_RUN_ARGS) sh

# debug: allow docker to write into source tree
#DOCK_RUN_ARGS := -v $(realpath ..):/work/src:rw --privileged coldcard-build

PUBLISHED_BIN ?= $(wildcard ../releases/*-v$(VERSION_STRING)-mk$(MK_NUM)-coldcard.dfu)

# final step in repro-building: check you got the right bytes
# - but you don't have the production signing key, so that section is removed
check-repro: TRIM_SIG = sed -e 's/^00003f[89abcdef]0 .*/(firmware signature here)/'
check-repro: firmware-signed.bin
ifeq ($(PUBLISHED_BIN),)
	@echo ""
	@echo "Need published binary for: $(VERSION_STRING)"
	@echo ""
	@echo "Copy it into ../releases"
	@echo ""
else
	@echo Comparing against: $(PUBLISHED_BIN)
	test -n "$(PUBLISHED_BIN)" -a -f $(PUBLISHED_BIN)
	$(RM) -f check-fw.bin check-bootrom.bin
	$(SIGNIT) split $(PUBLISHED_BIN) check-fw.bin check-bootrom.bin
	$(SIGNIT) check check-fw.bin
	$(SIGNIT) check firmware-signed.bin
	hexdump -C firmware-signed.bin | $(TRIM_SIG) > repro-got.txt
	hexdump -C check-fw.bin | $(TRIM_SIG) > repro-want.txt
	diff repro-got.txt repro-want.txt
	@echo ""
	@echo "SUCCESS. "
	@echo ""
	@echo "You have built a bit-for-bit identical copy of Coldcard firmware for v$(VERSION_STRING)"
endif


# EOF<|MERGE_RESOLUTION|>--- conflicted
+++ resolved
@@ -214,10 +214,6 @@
 # one time setup, after repo checkout
 setup:
 	cd $(MPY_TOP) ; git submodule update --init lib/stm32lib
-<<<<<<< HEAD
-	cd ../external/libngu/libs/bech32; git apply ../../bech32.patch
-=======
->>>>>>> 0f18c1fc
 	cd ../external/libngu; make min-one-time
 	cd $(MPY_TOP)/mpy-cross ; make
 	-ln -s $(PORT_TOP) l-port

--- conflicted
+++ resolved
@@ -1,44 +1,5 @@
-<<<<<<< HEAD
-=======
-# (c) Copyright 2018 by Coinkite Inc. This file is covered by license found in COPYING-CC.
+# (c) Copyright 2021 by Coinkite Inc. This file is covered by license found in COPYING-CC.
 #
-# Build micropython for stm32 (an ARM processor). Also handles signing of resulting firmware images.
-#
-MPY_TOP = ../external/micropython
-PORT_TOP = $(MPY_TOP)/ports/stm32
-MPY_CROSS = $(MPY_TOP)/mpy-cross/mpy-cross
-PYTHON_MAKE_DFU = $(MPY_TOP)/tools/dfu.py
-PYTHON_DO_DFU = $(MPY_TOP)/tools/pydfu.py
-
-# aka ../cli/signit.py
-SIGNIT = signit
-
-MAKE_ARGS = BOARD=COLDCARD -j 4 EXCLUDE_NGU_TESTS=1
-
-all: COLDCARD/file_time.c
-	cd $(PORT_TOP) && $(MAKE) $(MAKE_ARGS)
-
-clean:
-	cd $(PORT_TOP) && $(MAKE) $(MAKE_ARGS) clean
-	git clean -xf built
-
-# These trigger the 'all' target when we haven't completed a successful build yet
-l-port/build-COLDCARD/firmware.elf: all
-l-port/build-COLDCARD/firmware0.bin: all
-l-port/build-COLDCARD/firmware1.bin: all
-
-firmware.elf: l-port/build-COLDCARD/firmware.elf
-	cp l-port/build-COLDCARD/firmware.elf .
-
-# These values used to make .DFU files. Flash memory locations.
-FIRMWARE_BASE   = 0x08008000
-BOOTLOADER_BASE = 0x08000000
-FILESYSTEM_BASE = 0x080e0000
-
-# Our version for this release.
-VERSION_STRING = 4.1.3
->>>>>>> 78ef4503
-
 # Placeholder for lazy devs.
 #
 # In general, use:
@@ -46,253 +7,6 @@
 # or
 #	make -f MK3-Makefile
 #
-<<<<<<< HEAD
-=======
-firmware-signed.bin: l-port/build-COLDCARD/firmware0.bin l-port/build-COLDCARD/firmware1.bin
-	$(SIGNIT) sign $(VERSION_STRING) -o $@
-firmware-signed.dfu: firmware-signed.bin Makefile
-	$(PYTHON_MAKE_DFU) -b $(FIRMWARE_BASE):$< $@
-
-# make the DFU file which is shared for upgrades
-dfu: firmware-signed.dfu
-
-# Build a binary, signed w/ production key
-# - always rebuild binary for this one
-.PHONY: dev.dfu
-dev.dfu: l-port/build-COLDCARD/firmware?.bin
-	cd $(PORT_TOP) && $(MAKE) $(MAKE_ARGS)
-	$(SIGNIT) sign $(VERSION_STRING) -k 1 -o dev.bin
-	$(PYTHON_MAKE_DFU) -b $(FIRMWARE_BASE):dev.bin dev.dfu
-
-.PHONY: remake
-remake:
-	rm -rf l-port/build-COLDCARD/firmware?.bin l-port/build-COLDCARD/frozen_mpy*
-
-# This is fast for Coinkite devs, but no DFU support in the wild.
-up: dev.dfu
-	$(PYTHON_DO_DFU) -u dev.dfu
-
-# Slow, but works with unmod-ed board: use USB protocol to upgrade (2 minutes)
-dev: dev.dfu
-	ckcc upgrade dev.dfu
-
-COLDCARD/file_time.c: Makefile make_filetime.py
-	./make_filetime.py COLDCARD/file_time.c $(VERSION_STRING)
-
-# Make a factory release: using key #1
-# - when executed in a repro w/o the required key, it defaults to key zero
-# - and that's what happens inside the Docker build
-production.bin: firmware-signed.bin Makefile
-	$(SIGNIT) sign $(VERSION_STRING) -r firmware-signed.bin -k 1 -o $@
-
-# This is release of the bootloader that will be built into the release firmware.
-BOOTLOADER_VERSION = 2.0.1
-
-.PHONY: release
-release: code-committed
-	$(MAKE) clean
-	$(MAKE) repro
-	test -f built/production.bin
-	$(MAKE) release-products
-	$(MAKE) tag-source
-
-# Make a release-candidate, faster.
-.PHONY: rc1
-rc1: 
-	$(MAKE) repro
-	test -f built/production.bin
-	$(MAKE) release-products
-
-# This target just combines latest version of production firmware with bootrom into a DFU
-# file, stored in ../releases with appropriately dated file name.
-.PHONY: release-products
-release-products: NEW_VERSION = $(shell $(SIGNIT) version built/production.bin)
-release-products: RELEASE_FNAME = ../releases/$(NEW_VERSION)-coldcard.dfu
-release-products: built/production.bin
-	test ! -f $(RELEASE_FNAME)
-	cp built/file_time.c COLDCARD/file_time.c
-	-git commit COLDCARD/file_time.c -m "For $(NEW_VERSION)"
-	$(SIGNIT) sign $(VERSION_STRING) -r built/production.bin -k 1 -o built/production.bin
-	$(PYTHON_MAKE_DFU) -b $(FIRMWARE_BASE):built/production.bin \
-		-b $(BOOTLOADER_BASE):bootloader/releases/$(BOOTLOADER_VERSION)/bootloader.bin \
-		$(RELEASE_FNAME)
-	@echo
-	@echo 'Made release: ' $(RELEASE_FNAME)
-	@echo
-
-built/production.bin:
-	@echo "To make production build, must run docker code"
-	@false
-
-# Use DFU to install the latest production version you have on hand
-dfu-latest: 
-	$(PYTHON_DO_DFU) -u `ls -t1 ../releases/*.dfu | head -1`
-
-# Use slow USB upload and reboot method.
-latest:
-	ckcc upgrade `ls -t1 ../releases/*.dfu | head -1`
-
-.PHONY: code-committed
-code-committed:
-	@echo ""
-	@echo "Are all changes commited already?"
-	git diff --stat --exit-code .
-	@echo '... yes'
-
-# Sign a message with the contents of ../releases on the developer's machine
-.PHONY: sign-release
-sign-release:
-	(cd ../releases; shasum -a 256 *.dfu *.md | sort -rk 2 | \
-		gpg --clearsign -u A3A31BAD5A2A5B10 --digest-algo SHA256 --output signatures.txt --yes - )
-	git commit -m "Signed for release." ../releases/signatures.txt
-
-# Tag source code associate with built release version.
-# - do "make release" before this step!
-# - also edit/commit ChangeLog text too
-# - update & sign signatures file
-# - and tag everything
-tag-source: PUBLIC_VERSION = $(shell $(SIGNIT) version built/production.bin)
-tag-source: sign-release code-committed
-	git commit  --allow-empty -am "New release: "$(PUBLIC_VERSION)
-	echo "Taging version: " $(PUBLIC_VERSION)
-	git tag -a $(PUBLIC_VERSION) -m "Release "$(PUBLIC_VERSION)
-	git push
-	git push --tags
-
-# DFU file of boot and main code
-# - bootloader is last so it can fail if already installed (maybe)
-#
-mostly.dfu: firmware-signed.bin bootloader/bootloader.bin Makefile
-	$(PYTHON_MAKE_DFU) \
-			-b $(FIRMWARE_BASE):firmware-signed.bin \
-			-b $(BOOTLOADER_BASE):bootloader/bootloader.bin $@
-
-# send everything
-m-dfu: mostly.dfu
-	$(PYTHON_DO_DFU) -u mostly.dfu
-
-# Clear the internal filesystem (for dev-mistakes recovery)
-# - unused?
-.PHONY: wipe-fs
-wipe-fs: 
-	dd if=/dev/urandom of=tmp.bin bs=512 count=1
-	$(PYTHON_MAKE_DFU) -b $(FILESYSTEM_BASE):tmp.bin tmp.dfu
-	$(PYTHON_DO_DFU) -u tmp.dfu
-	rm tmp.bin tmp.dfu
-
-# unused
-stlink:
-	cd $(PORT_TOP) && $(MAKE) $(MAKE_ARGS) deploy-stlink
-
-# useless, will be ignored by bootloader
-unsigned-dfu:
-	cd $(PORT_TOP) && $(MAKE) $(MAKE_ARGS) deploy
-
-# see COLDCARD/mpconfigboard.mk
-tags: 
-	cd $(PORT_TOP) && $(MAKE) $(MAKE_ARGS) tags
-checksum: 
-	cd $(PORT_TOP) && $(MAKE) $(MAKE_ARGS) checksum
-files:
-	cd $(PORT_TOP) && $(MAKE) $(MAKE_ARGS) files
-
-# OLD dev junk?
-# compile and freeze python code
-PY_FILES = $(shell find ../shared -name \*.py)
-ALL_MPY_FILES = $(addprefix build/, $(PY_FILES:../shared/%.py=%.mpy))
-MPY_FILES = $(filter-out build/obsolete/%, $(ALL_MPY_FILES))
-
-# In another window: 
-#
-#		openocd -f openocd_stm32l4x6.cfg
-#
-# Can do:
-# - "load" which writes the flash (medium speed, lots of output on st-util)
-# - "cont" starts/continues system
-# - "br main" sets breakpoints
-# - "mon reset" to reset micro
-# - and so on
-#
-debug:
-	arm-none-eabi-gdb built/firmware.elf -x gogo.gdb
-
-# detailed listing, very handy
-OBJDUMP = arm-none-eabi-objdump
-firmware.lss: l-port/build-COLDCARD/firmware.elf
-	$(OBJDUMP) -h -S $< > $@
-
-# Dump sizes of all frozen py files; requires recent build.
-.PHONY: sizes
-sizes:
-	wc -c l-port/build-COLDCARD/frozen_mpy/*.mpy | sort -n
-
-# Measure flash impact of a single file. Great for before/after.
-# 	make F=foo.py size
-# where: foo.py is anything in ../shared
-size:
-	$(MPY_CROSS) -o tmp.mpy -s $F ../shared/$F
-	wc -c tmp.mpy
-
-# one time setup, after repo checkout
-setup:
-	cd $(MPY_TOP) ; git submodule update --init lib/stm32lib
-	cd $(MPY_TOP)/lib/stm32lib ; sed -i.orig -e 's/#define VECT_TAB_OFFSET  0x00/    /' \
-				CMSIS/STM32L4xx/Source/Templates/system_stm32l4xx.c
-	cd ../external/libngu; make min-one-time
-	cd $(MPY_TOP)/mpy-cross ; make
-	-ln -s $(PORT_TOP) l-port
-	-ln -s $(MPY_TOP) l-mpy
-	cd $(PORT_TOP)/boards; if [ ! -L COLDCARD ]; then \
-		ln -s ../../../../../stm32/COLDCARD COLDCARD; fi
-	
-
-# Caution: docker container has read access to your source tree
-# - a readonly copy of source tree, and one output directory
-# - build products are copied to there, see repro-build.sh
-# - works from this repo, but starts with copy of HEAD
-DOCK_RUN_ARGS = -v $(realpath ..):/work/src:ro \
-				-v $(realpath built):/work/built:rw \
-				--privileged coldcard-build
-repro: code-committed
-	docker build -t coldcard-build - < dockerfile.build
-	(cd ..; docker run $(DOCK_RUN_ARGS) sh src/stm32/repro-build.sh $(VERSION_STRING))
-
-# debug: shell into docker container
-shell:
-	docker run -it $(DOCK_RUN_ARGS) sh
-
-# debug: allow docker to write into source tree
-#DOCK_RUN_ARGS := -v $(realpath ..):/work/src:rw --privileged coldcard-build
-
-PUBLISHED_BIN = $(wildcard ../releases/*-v$(VERSION_STRING)-coldcard.dfu)
-
-# final step in repro-building: check you got the right bytes
-# - but you don't have the production signing key, so that section is removed
-check-repro: TRIM_SIG = sed -e 's/^00003f[89abcdef]0 .*/(firmware signature here)/'
-check-repro: firmware-signed.bin
-ifeq ($(PUBLISHED_BIN),)
-	@echo ""
-	@echo "Need published binary for: $(VERSION_STRING)"
-	@echo ""
-	@echo "Code in repro-build.sh should have placed it there already!?"
-	false
-else
-	@echo Comparing against: $(PUBLISHED_BIN)
-	test -n "$(PUBLISHED_BIN)" -a -f $(PUBLISHED_BIN)
-	$(RM) -f check-fw.bin check-bootrom.bin
-	$(SIGNIT) split $(PUBLISHED_BIN) check-fw.bin check-bootrom.bin
-	$(SIGNIT) check check-fw.bin
-	$(SIGNIT) check firmware-signed.bin
-	hexdump -C firmware-signed.bin | $(TRIM_SIG) > repro-got.txt
-	hexdump -C check-fw.bin | $(TRIM_SIG) > repro-want.txt
-	diff repro-got.txt repro-want.txt
-	@echo ""
-	@echo "SUCCESS. "
-	@echo ""
-	@echo "You have built a bit-for-bit identical copy of Coldcard firmware for v$(VERSION_STRING)"
-endif
-
->>>>>>> 78ef4503
 
 include MK4-Makefile
 #include MK3-Makefile
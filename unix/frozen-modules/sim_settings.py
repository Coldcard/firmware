--- conflicted
+++ resolved
@@ -96,25 +96,19 @@
     # do login
     sim_defaults.pop('_skip_pin', 0)
 
-<<<<<<< HEAD
 if '--nick' in sys.argv:
     nick = sys.argv[sys.argv.index('--nick') + 1]
     sim_defaults['nick'] = nick
     sim_defaults['terms_ok'] = 1
     sim_defaults.pop('_skip_pin', 0)
-=======
+
 if '--delay' in sys.argv:
     delay = int(sys.argv[sys.argv.index('--delay') + 1])
-    sim_defaults = { '_age': 1,
-        'terms_ok': 1,
-        #'_skip_pin': '12-12',      # useful for UX dev tho
-        'lgto': delay,
-    }
+    sim_defaults['lgto'] = delay
 
     SECRETS.update({
         '_pin1': '12-12',
         '_pin1_secret': '000000000000000000000000000000000000000000000000000000000000000000000000000000000000000000000000000000000000000000000000000000000000000000000000'
     })
->>>>>>> 15533811
 
 # EOF
# (c) Copyright 2020 by Coinkite Inc. This file is covered by license found in COPYING-CC.
#
# Multisig-related tests.
#
import time, pytest, os, random
from psbt import BasicPSBT, BasicPSBTInput, BasicPSBTOutput, PSBT_IN_REDEEM_SCRIPT
from ckcc.protocol import CCProtocolPacker, CCProtoError, MAX_TXN_LEN, CCUserRefused
from pprint import pprint, pformat
from base64 import b64encode, b64decode
from helpers import B2A, U2SAT, prandom, fake_dest_addr, swab32, xfp2str, parse_change_back
from helpers import path_to_str
from struct import unpack, pack
from constants import *
from pycoin.key.BIP32Node import BIP32Node
from pycoin.encoding import a2b_hashed_base58
from io import BytesIO
from hashlib import sha256
from test_bip39pw import set_bip39_pw

def HARD(n=0):
    return 0x80000000 | n

def str2ipath(s):
    # convert text to numeric path for BIP174
    for i in s.split('/'):
        if i == 'm': continue
        if not i: continue      # trailing or duplicated slashes

        if i[-1] in "'ph":
            assert len(i) >= 2, i
            here = int(i[:-1]) | 0x80000000
        else:
            here = int(i)
            assert 0 <= here < 0x80000000, here

        yield here


@pytest.fixture()
def bitcoind_p2sh(bitcoind):
    # Use bitcoind to generate a p2sh addres based on public keys.

    def doit(M, pubkeys, fmt):

        fmt = {
            AF_P2SH: 'legacy',
            AF_P2WSH: 'bech32',
            AF_P2WSH_P2SH: 'p2sh-segwit'
        }[fmt]

        try:
            rv = bitcoind.createmultisig(M, [B2A(i) for i in pubkeys], fmt)
        except ConnectionResetError:
            # bitcoind sleeps on us sometimes, give it another chance.
            rv = bitcoind.createmultisig(M, [B2A(i) for i in pubkeys], fmt)

        return rv['address'], rv['redeemScript']

    return doit


@pytest.fixture
def clear_ms(unit_test):
    def doit():
        unit_test('devtest/wipe_ms.py')
    return doit

@pytest.fixture()
def make_multisig():
    # make a multsig wallet, always with simulator as an element

    # default is BIP45:   m/45'/... (but no co-signer idx)
    # - but can provide str format for deriviation, use {idx} for cosigner idx

    def doit(M, N, unique=0, deriv=None):
        keys = []

        for i in range(N-1):
            pk = BIP32Node.from_master_secret(b'CSW is a fraud %d - %d' % (i, unique), 'XTN')

            xfp = unpack("<I", pk.fingerprint())[0]

            if not deriv:
                sub = pk.subkey(45, is_hardened=True, as_private=True)
            else:
                path = deriv.format(idx=i).replace('m/', '')
                try:
                    sub = pk.subkey_for_path(path)
                except IndexError:
                    # some test cases are using bogus paths
                    sub = pk

            keys.append((xfp, pk, sub))

        pk = BIP32Node.from_wallet_key(simulator_fixed_xprv)

        if not deriv:
            sub = pk.subkey(45, is_hardened=True, as_private=True)
        else:
            path = deriv.format(idx=N-1).replace('m/', '')
            try:
                sub = pk.subkey_for_path(path)
            except IndexError:
                # some test cases are using bogus paths
                sub = pk

        keys.append((simulator_fixed_xfp, pk, sub))

        return keys

    return doit

@pytest.fixture
def offer_ms_import(cap_story, dev, need_keypress):
    def doit(config):
        # upload the file, trigger import
        file_len, sha = dev.upload_file(config.encode('ascii'))

        open('debug/last-config.txt', 'wt').write(config)

        dev.send_recv(CCProtocolPacker.multisig_enroll(file_len, sha))

        time.sleep(.2)
        title, story = cap_story()
        #print(repr(story))

        return title, story

    return doit

@pytest.fixture
def import_ms_wallet(dev, make_multisig, offer_ms_import, need_keypress):

    def doit(M, N, addr_fmt=None, name=None, unique=0, accept=False, common=None, keys=None, do_import=True, derivs=None):
        keys = keys or make_multisig(M, N, unique=unique, deriv=common)

        if not do_import:
            return keys

        # render as a file for import
        name = name or f'test-{M}-{N}'
        config = f"name: {name}\npolicy: {M} / {N}\n\n"

        if addr_fmt:
            config += f'format: {addr_fmt.title()}\n'

        # not good enuf anymore, but maybe in some cases, just need one at top
        if common:
            config += f'derivation: {common}\n'

        if not derivs:
            config += '\n'.join('%s: %s' % (xfp2str(xfp), dd.hwif(as_private=False)) 
                                            for xfp, m, dd in keys)
        else:
            # for cases where derivation of each leg is not same/simple
            assert not common and len(derivs) == N
            for idx, (xfp, m, dd) in enumerate(keys):
                config += 'Derivation: %s\n%s: %s\n\n' % (derivs[idx],
                                        xfp2str(xfp), dd.hwif(as_private=False)) 

        #print(config)
        open('debug/last-ms.txt', 'wt').write(config)

        title, story = offer_ms_import(config)

        assert 'Create new multisig' in story or 'Update existing multisig wallet' in story
        assert name in story
        assert f'Policy: {M} of {N}\n' in story

        if accept:
            time.sleep(.1)
            need_keypress('y')

            # Test it worked.
            time.sleep(.1)      # required
            xor = 0
            for xfp, _, _ in keys:
                xor ^= xfp
            assert dev.send_recv(CCProtocolPacker.multisig_check(M, N, xor)) == 1

        return keys

    return doit


@pytest.mark.parametrize('N', [ 3, 15])
def test_ms_import_variations(N, make_multisig, clear_ms, offer_ms_import, need_keypress):
    # all the different ways...
    keys = make_multisig(N, N)

    # bare, no fingerprints
    # - no xfps
    # - no meta data
    config = '\n'.join(sk.hwif(as_private=False) for xfp,m,sk in keys)
    title, story = offer_ms_import(config)
    assert f'Policy: {N} of {N}\n' in story
    need_keypress('x')

    # exclude myself (expect fail)
    config = '\n'.join(sk.hwif(as_private=False) 
                            for xfp,m,sk in keys if xfp != simulator_fixed_xfp)

    with pytest.raises(BaseException) as ee:
        title, story = offer_ms_import(config)
    assert 'my key not included' in str(ee.value)


    # normal names
    for name in [ 'Zy', 'Z'*20 ]:
        config = f'name: {name}\n'
        config += '\n'.join(sk.hwif(as_private=False) for xfp,m,sk in keys)
        title, story = offer_ms_import(config)
        need_keypress('x')
        assert name in story

    # too long name
    config = 'name: ' + ('A'*21) + '\n'
    config += '\n'.join(sk.hwif(as_private=False) for xfp,m,sk in keys)
    with pytest.raises(BaseException) as ee:
        title, story = offer_ms_import(config)
    assert '20 long' in str(ee.value)

    # comments, blank lines
    config = [sk.hwif(as_private=False) for xfp,m,sk in keys]
    for i in range(len(config)):
        config.insert(i, '# comment')
        config.insert(i, '')
    title, story = offer_ms_import('\n'.join(config))
    assert f'Policy: {N} of {N}\n' in story
    need_keypress('x')

    # the different addr formats
    for af in unmap_addr_fmt.keys():
        config = f'format: {af}\n'
        config += '\n'.join(sk.hwif(as_private=False) for xfp,m,sk in keys)
        title, story = offer_ms_import(config)
        need_keypress('x')
        assert f'Policy: {N} of {N}\n' in story

def make_redeem(M, keys, path_mapper=None,
                    violate_bip67=False, tweak_redeem=None, tweak_xfps=None,
                    finalizer_hack=None, tweak_pubkeys=None):
    # Construct a redeem script, and ordered list of xfp+path to match.
    N = len(keys)

    assert path_mapper

    # see BIP 67: <https://github.com/bitcoin/bips/blob/master/bip-0067.mediawiki>

    data = []
    for cosigner_idx, (xfp, node, sk) in enumerate(keys):
        path = path_mapper(cosigner_idx)
        #print("path: " + ' / '.join(hex(i) for i in path))

        if not node:
            # use xpubkey, otherwise master
            dpath = path[sk.tree_depth():]
            assert not dpath or max(dpath) < 1000
            node = sk
        else:
            dpath = path

        for p in dpath:
            node = node.subkey(p & ~0x80000000, is_hardened=bool(p & 0x80000000))

        pk = node.sec(use_uncompressed=False)
        data.append( (pk, xfp, path))

    data.sort(key=lambda i:i[0])

    if violate_bip67:
        # move them out of order
        data[0], data[1] = data[1], data[0]
    

    mm = [80 + M] if M <= 16 else [1, M]
    nn = [80 + N] if N <= 16 else [1, N]

    rv = bytes(mm)

    if tweak_pubkeys:
        tweak_pubkeys(data)

    for pk,_,_ in data:
        rv += bytes([len(pk)]) + pk

    rv += bytes(nn + [0xAE])

    if tweak_redeem:
        rv = tweak_redeem(rv)

    #print("redeem script: " + B2A(rv))

    xfp_paths = [[xfp]+xpath for _,xfp,xpath in data]
    #print("xfp_paths: " + repr(xfp_paths))

    if tweak_xfps:
        tweak_xfps(xfp_paths)

    if finalizer_hack:
        rv = finalizer_hack(rv)

    return rv, [pk for pk,_,_ in data], xfp_paths

def make_ms_address(M, keys, idx=0, is_change=0, addr_fmt=AF_P2SH, testnet=1, **make_redeem_args):
    # Construct addr and script need to represent a p2sh address
    import bech32
    from pycoin.encoding import b2a_hashed_base58, hash160

    if 'path_mapper' not in make_redeem_args:
        make_redeem_args['path_mapper'] = lambda cosigner: [HARD(45), cosigner, is_change, idx]

    script, pubkeys, xfp_paths = make_redeem(M, keys, **make_redeem_args)

    if addr_fmt == AF_P2WSH:
        hrp = ['bc', 'tb'][testnet]
        data = sha256(script).digest()
        addr = bech32.encode(hrp, 0, data)
        scriptPubKey = bytes([0x0, 0x20]) + data
    else:
        if addr_fmt == AF_P2SH:
            digest = hash160(script)
        elif addr_fmt == AF_P2WSH_P2SH:
            digest = hash160(b'\x00\x20' + sha256(script).digest())
        else:
            raise ValueError(addr_fmt)

        prefix = bytes([196]) if testnet else bytes([5])
        addr = b2a_hashed_base58(prefix + digest)

        scriptPubKey = bytes([0xa9, 0x14]) + digest + bytes([0x87])

    return addr, scriptPubKey, script, zip(pubkeys, xfp_paths)
    

@pytest.fixture
def test_ms_show_addr(dev, cap_story, need_keypress, addr_vs_path, bitcoind_p2sh):
    def doit(M, keys, addr_fmt=AF_P2SH, bip45=True, **make_redeem_args):
        # test we are showing addresses correctly
        # - verifies against bitcoind as well
        addr_fmt = unmap_addr_fmt.get(addr_fmt, addr_fmt)

        # make a redeem script, using provided keys/pubkeys
        if bip45:
            make_redeem_args['path_mapper'] = lambda i: [HARD(45), i, 0,0]

        scr, pubkeys, xfp_paths = make_redeem(M, keys, **make_redeem_args)
        assert len(scr) <= 520, "script too long for standard!"

        got_addr = dev.send_recv(CCProtocolPacker.show_p2sh_address(
                                    M, xfp_paths, scr, addr_fmt=addr_fmt),
                                    timeout=None)

        title, story = cap_story()

        #print(story)

        assert got_addr in story
        assert all((xfp2str(xfp) in story) for xfp,_,_ in keys)
        if bip45:
            for i in range(len(keys)):
                assert ('/_/%d/0/0' % i) in story

        need_keypress('y')

        # check expected addr was generated based on my math
        addr_vs_path(got_addr, addr_fmt=addr_fmt, script=scr)

        # also check against bitcoind
        core_addr, core_scr = bitcoind_p2sh(M, pubkeys, addr_fmt)
        assert B2A(scr) == core_scr
        assert core_addr == got_addr


    return doit
    

@pytest.mark.parametrize('m_of_n', [(1,3), (2,3), (3,3), (3,6), (10, 15), (15,15)])
@pytest.mark.parametrize('addr_fmt', ['p2wsh-p2sh', 'p2sh', 'p2wsh' ])
def test_import_ranges(m_of_n, addr_fmt, clear_ms, import_ms_wallet, need_keypress, test_ms_show_addr):

    M, N = m_of_n

    keys = import_ms_wallet(M, N, addr_fmt, accept=1)

    #print("imported: %r" % [x for x,_,_ in keys])

    try:
        # test an address that should be in that wallet.
        time.sleep(.1)
        test_ms_show_addr(M, keys, addr_fmt=addr_fmt)

    finally:
        clear_ms()

def test_violate_bip67(clear_ms, import_ms_wallet, need_keypress, test_ms_show_addr):
    # detect when pubkeys are not in order in the redeem script
    M, N = 1, 15

    keys = import_ms_wallet(M, N, accept=1)

    try:
        # test an address that should be in that wallet.
        time.sleep(.1)
        with pytest.raises(BaseException) as ee:
            test_ms_show_addr(M, keys, violate_bip67=1)
        assert 'BIP67' in str(ee.value)
    finally:
        clear_ms()


@pytest.mark.parametrize('which_pubkey', [0, 1, 14])
def test_bad_pubkey(clear_ms, import_ms_wallet, need_keypress, test_ms_show_addr, which_pubkey):
    # give incorrect pubkey inside redeem script
    M, N = 1, 15
    keys = import_ms_wallet(M, N, accept=1)

    try:
        # test an address that should be in that wallet.
        time.sleep(.1)
        def tweaker(scr):
            # corrupt the pubkey
            return bytes((s if i != (5 + (34*which_pubkey)) else s^0x1) for i,s in enumerate(scr))

        with pytest.raises(BaseException) as ee:
            test_ms_show_addr(M, keys, tweak_redeem=tweaker)
        assert ('pk#%d wrong' % (which_pubkey+1)) in str(ee.value)
    finally:
        clear_ms()

@pytest.mark.parametrize('addr_fmt', ['p2wsh-p2sh', 'p2sh', 'p2wsh' ])
def test_zero_depth(clear_ms, addr_fmt, import_ms_wallet, need_keypress, test_ms_show_addr, make_multisig):
    # test having a co-signer with "m" only key ... ie. depth=0

    M, N = 1, 2
    keys = make_multisig(M, N, unique=99)

    # censor first co-signer to look like a master key
    kk = keys[0][1].public_copy()
    kk._depth = 0
    kk._child_index = 0
    kk._parent_fingerprint = b'\0\0\0\0'
    keys[0] = (keys[0][0], keys[0][1], kk)

    try:
        keys = import_ms_wallet(M, N, accept=1, keys=keys,
                            addr_fmt=addr_fmt, derivs=["m", "m/45'"])
        def pm(i):
            return [] if i == 0 else [HARD(45), i, 0,0]

        test_ms_show_addr(M, keys, bip45=False, path_mapper=pm)
    finally:
        clear_ms()

@pytest.mark.parametrize('mode', ['wrong-xfp', 'long-path', 'short-path', 'zero-path'])
def test_bad_xfp(mode, clear_ms, import_ms_wallet, need_keypress, test_ms_show_addr):
    # give incorrect xfp+path args during show_address

    M, N = 1, 15
    keys = import_ms_wallet(M, N, accept=1)
    try:
        time.sleep(.1)

        def tweaker(xfps):
            print(f"xfps={xfps}")
            if mode == 'wrong-xfp':
                # bad XFP => not right multisig wallet
                xfps[0][0] ^= 0x55
            elif mode == 'long-path':
                # add garbage
                xfps[0].extend([69, 69, 69, 69, 69])
            elif mode == 'short-path':
                # trim last derivation part
                xfps[0] = xfps[0][0:-1]
            elif mode == 'zero-path':
                # just XFP, no path
                xfps[0] = xfps[0][0:1]
            else:
                raise ValueError

        with pytest.raises(BaseException) as ee:
            test_ms_show_addr(M, keys, tweak_xfps=tweaker)

        if mode in { 'wrong-xfp', 'zero-path' }:
            assert 'with those fingerprints not found' in str(ee.value)
        else:
            assert 'pk#1 wrong' in str(ee.value)
            if ('zero' in mode):
                assert 'shallow' in str(ee.value)

    finally:
        clear_ms()

@pytest.mark.parametrize('cpp', [
    "m///",
    "m/",
    "m/1/2/3/4/5/6/7/8/9/10/11/12/13",          # assuming MAX_PATH_DEPTH==12
])
def test_bad_common_prefix(cpp, clear_ms, import_ms_wallet, need_keypress, test_ms_show_addr):
    # give some incorrect path values as the common prefix derivation

    M, N = 1, 15
    with pytest.raises(BaseException) as ee:
        keys = import_ms_wallet(M, N, accept=1, common=cpp)
    assert 'bad derivation line' in str(ee)


def test_import_detail(clear_ms, import_ms_wallet, need_keypress, cap_story):
    # check all details are shown right

    M,N = 14, 15

    keys = import_ms_wallet(M, N)

    time.sleep(.2)
    need_keypress('1')

    time.sleep(.1)
    title, story = cap_story()

    #assert title == f'{M} of {N}'
    assert title == f'test-{M}-{N}'
    xpubs = [sk.hwif() for _,_,sk in keys]
    for xp in xpubs:
        assert xp in story

    need_keypress('x')

    time.sleep(.1)
    need_keypress('x')


def test_export_airgap(goto_home, cap_story, pick_menu_item, cap_menu, need_keypress, microsd_path):
    # test UX and math for bip45 export
    import json

    goto_home()
    pick_menu_item('Settings')
    pick_menu_item('Multisig Wallets')
    pick_menu_item('Export XPUB')

    time.sleep(.1)
    title, story = cap_story()
    assert 'BIP45' in story
    assert "m/45'" in story
    assert "m/48'/" in story
    
    need_keypress('y')

    time.sleep(.1)
    title, story = cap_story()
    fname = story.split('\n')[-1]

    assert fname.startswith('ccxp-')
    assert fname.endswith('.json')

    with open(microsd_path(fname), 'rt') as fp:
        rv = json.load(fp)

    assert 'xfp' in rv
    assert len(rv) >= 7

    n = BIP32Node.from_wallet_key(rv['p2sh'])

    assert n.tree_depth() == 1
    assert n.child_index() == 45 | (1<<31)
    mxfp = unpack("<I", n.parent_fingerprint())[0]
    assert hex(mxfp) == hex(simulator_fixed_xfp)

    e = BIP32Node.from_wallet_key(simulator_fixed_xprv)
    expect = e.subkey_for_path("45'.pub") 
    assert expect.hwif() == n.hwif()

@pytest.mark.parametrize('N', [ 3, 15])
def test_import_ux(N, goto_home, cap_story, pick_menu_item, cap_menu, need_keypress, microsd_path, make_multisig):
    # test menu-based UX for importing wallet file from SD
    M = N-1

    keys = make_multisig(M, N)
    name = 'named-%d' % random.randint(10000,99999)
    config = f'policy: {M} of {N}\n'
    config += '\n'.join(sk.hwif(as_private=False) for xfp,m,sk in keys)

    fname = microsd_path(f'ms-{name}.txt')
    with open(fname, 'wt') as fp:
        fp.write(config)

    try:
        goto_home()
        pick_menu_item('Settings')
        pick_menu_item('Multisig Wallets')
        pick_menu_item('Import from SD')

        time.sleep(.1)
        _, story = cap_story()
        assert "Pick multisig wallet" in story
        need_keypress('y')

        time.sleep(.1)
        pick_menu_item(fname.rsplit('/', 1)[1])

        time.sleep(.1)
        _, story = cap_story()

        assert 'Create new multisig' in story
        assert name in story, 'didnt infer wallet name from filename'
        assert f'Policy: {M} of {N}\n' in story

        # abort install
        need_keypress('x')

    finally:
        # cleanup
        try: os.unlink(fname)
        except: pass
    
@pytest.mark.parametrize('addr_fmt', ['p2wsh-p2sh', 'p2sh', 'p2wsh' ])
@pytest.mark.parametrize('comm_prefix', ['m/1/2/3/4/5/6/7/8/9/10/11/12', None, "m/45'"])
def test_export_single_ux(goto_home, comm_prefix, cap_story, pick_menu_item, cap_menu, need_keypress, microsd_path, import_ms_wallet, addr_fmt, clear_ms):

    # create a wallet, export to SD card, check file created.
    # - checks some values for derivation path, assuming MAX_PATH_DEPTH==12

    clear_ms()

    name = 'ex-test-%d' % random.randint(10000,99999)
    M,N = 3, 15
    keys = import_ms_wallet(M, N, name=name, addr_fmt=addr_fmt, accept=1, common=comm_prefix)

    goto_home()
    pick_menu_item('Settings')
    pick_menu_item('Multisig Wallets')

    menu = cap_menu()
    item = [i for i in menu if name in i][0]
    pick_menu_item(item)

    pick_menu_item('Coldcard Export')

    time.sleep(.1)
    title, story = cap_story()
    fname = story.split('\n')[-1]
    assert fname, story
    fname = microsd_path(fname)

    try:
        got = set()
        with open(fname, 'rt') as fp:
            for ln in fp.readlines():
                ln = ln.strip()
                if '#' in ln:
                    assert ln[0] == '#'
                    continue
                if not ln:
                    continue

                assert ':' in ln
                label, value = ln.split(': ')

                if label == 'Name':
                    assert value == name
                    got.add(label)
                elif label == 'Policy':
                    assert value == f'{M} of {N}'
                    got.add(label)
                elif label == 'Derivation':
                    assert value == (comm_prefix or "m/45'")
                    got.add(label)
                elif label == 'Format':
                    assert value == addr_fmt.upper()
                    assert addr_fmt != 'p2sh'
                    got.add(label)
                else:
                    assert len(label) == 8, label
                    xfp = swab32(int(label, 16))
                    got.add(xfp)
                    assert xfp in [x for x,_,_ in keys]
                    n = BIP32Node.from_wallet_key(value)

        if 'Format' not in got:
            assert addr_fmt == 'p2sh'
            got.add('Format')

        assert len(got) == 4 + N

        time.sleep(.1)
        need_keypress('y')
    finally:
        os.unlink(fname)

    # test delete while we're here
    pick_menu_item('Delete')

    time.sleep(.2)
    _, story = cap_story()
    assert 'you SURE' in story
    assert name in story

    need_keypress('y')
    time.sleep(.1)
    menu = cap_menu()
    assert not [i for i in menu if name in i]
    assert '(none setup yet)' in menu


@pytest.mark.parametrize('N', [ 3, 15])
def test_overflow(N, import_ms_wallet, clear_ms, need_keypress, cap_story):
    clear_ms()
    M = N
    name = 'a'*20       # longest possible
    for count in range(1, 10):
        keys = import_ms_wallet(M, N, name=name, addr_fmt='p2wsh', unique=count, accept=0,
                                    common="m/45'/0'/34'")

        time.sleep(.1)
        need_keypress('y')

        time.sleep(.2)
        title, story = cap_story()
        if title or story:
            print(f'Failed with {count} @ {N} keys each')
            assert 'No space left' in story
            break

    if N == 3:
        assert count == 8, "Expect fail at 8"
    if N == 15:
        assert count == 2, "Expect fail at 2"

    need_keypress('y')
    clear_ms()

@pytest.mark.parametrize('N', [ 3, 15])
def test_make_example_file(N, microsd_path, make_multisig, addr_fmt=None):
    M=3
    keys = make_multisig(M, N)

    # render as a file for import
    name = f'sample-{M}-{N}'
    config = f"name: {name}\npolicy: {M} / {N}\n\n"

    if addr_fmt:
        config += f'format: {addr_fmt.upper()}\n'

    config += '\n'.join('%s: %s' % (xfp2str(xfp), sk.hwif(as_private=False)) 
                                        for xfp,m,sk in keys)

    fname = microsd_path(f'{name}.txt')
    with open(fname, 'wt') as fp:
        fp.write(config+'\n')

    print(f"Created: {fname}")

@pytest.mark.parametrize('N', [ 5, 15])
def test_import_dup_safe(N, clear_ms, make_multisig, offer_ms_import, need_keypress, cap_story, goto_home, pick_menu_item, cap_menu):
    # import wallet, rename it, (check that indicated, works), attempt same w/ addr fmt different
    M = N

    clear_ms()

    keys = make_multisig(M, N)

    # render as a file for import
    def make_named(name, af='p2sh', m=M):
        config = f"name: {name}\npolicy: {m} / {N}\nformat: {af}\n\n"
        config += '\n'.join('%s: %s' % (xfp2str(xfp), sk.hwif(as_private=False)) 
                                        for xfp,m,sk in keys)
        return config

    def has_name(name, num_wallets=1):
        # check worked: look in menu for name
        goto_home()
        pick_menu_item('Settings')
        pick_menu_item('Multisig Wallets')

        menu = cap_menu()
        assert f'{M}/{N}: {name}' in menu
        assert len(menu) == 4 + num_wallets

    title, story = offer_ms_import(make_named('xxx-orig'))
    assert 'Create new multisig wallet' in story
    assert 'xxx-orig' in story
    assert 'P2SH' in story
    need_keypress('y')
    has_name('xxx-orig')

    # just simple rename
    title, story = offer_ms_import(make_named('xxx-new'))
    assert 'update name only' in story.lower()
    assert 'xxx-new' in story

    need_keypress('y')
    has_name('xxx-new')

    title, story = offer_ms_import(make_named('xxx-newer', 'p2wsh'))
    assert 'update name only' not in story.lower()
    assert 'xxx-newer' in story
    assert 'WARNING:' in story
    assert 'P2WSH' in story

    need_keypress('y')
    has_name('xxx-newer', 2)

    clear_ms()

@pytest.mark.parametrize('m_of_n', [(2,2), (2,3), (15,15)])
@pytest.mark.parametrize('addr_fmt', ['p2wsh-p2sh', 'p2sh', 'p2wsh' ])
def test_import_dup_xfp_fails(m_of_n, addr_fmt, clear_ms, make_multisig, import_ms_wallet, need_keypress, test_ms_show_addr):

    M, N = m_of_n

    keys = make_multisig(M, N)

    pk = BIP32Node.from_master_secret(b'example', 'XTN')
    sub = pk.subkey(45, is_hardened=True, as_private=True)
    sub._parent_fingerprint = keys[-1][2]._parent_fingerprint
    keys[-1] = (simulator_fixed_xfp, pk, sub)

    with pytest.raises(Exception) as ee:
        import_ms_wallet(M, N, addr_fmt, accept=1, keys=keys)

    assert 'XFP' in str(ee)

@pytest.mark.parametrize('addr_fmt', [AF_P2SH, AF_P2WSH, AF_P2WSH_P2SH] )
def test_ms_cli(dev, addr_fmt, clear_ms, import_ms_wallet, addr_vs_path, M=1, N=3):
    # exercise the p2sh command of ckcc:cli ... hard to do manually.

    from subprocess import check_output

    clear_ms()
    keys = import_ms_wallet(M, N, name='cli-test', accept=1)

    pmapper = lambda i: [HARD(45), i, 0,0]

    scr, pubkeys, xfp_paths = make_redeem(M, keys, pmapper)

    def decode_path(p):
        return '/'.join(str(i) if i < 0x80000000 else "%d'"%(i& 0x7fffffff) for i in p)

    if 1:
        args = ['ckcc']
        if dev.is_simulator:
            args += ['-x']

        args += ['p2sh', '-q']

        if addr_fmt == AF_P2WSH:
            args += ['-s']
        elif addr_fmt == AF_P2WSH_P2SH:
            args += ['-s', '-w']

        args += [B2A(scr)]
        args += [xfp2str(x)+'/'+decode_path(path) for x,*path in xfp_paths]

        import shlex
        print('CMD: ' + (' '.join(shlex.quote(i) for i in args)))

        addr = check_output(args, encoding='ascii').strip()

        print(addr)
        addr_vs_path(addr, addr_fmt=addr_fmt, script=scr)

        # test case for make_ms_address really.
        expect_addr, _, scr2, _ = make_ms_address(M, keys, path_mapper=pmapper, addr_fmt=addr_fmt)
        assert expect_addr == addr
        assert scr2 == scr
        

    # need to re-start our connection once ckcc has talked to simulator
    dev.start_encryption()
    dev.check_mitm()

    clear_ms()


@pytest.fixture()
def make_myself_wallet(dev, set_bip39_pw, offer_ms_import, need_keypress, clear_ms):

    # construct a wallet (M of 4) using different bip39 passwords, and default sim
    def doit(M, addr_fmt=None, do_import=True):
        passwords = ['Me', 'Myself', 'And I', '']

        if 0:
            # WORKING, but slow .. and it's constant data
            keys = []
            for pw in passwords:
                xfp = set_bip39_pw(pw)

                sk = dev.send_recv(CCProtocolPacker.get_xpub("m/45'"))
                node = BIP32Node.from_wallet_key(sk)

                keys.append((xfp, None, node))

            assert len(set(x for x,_,_ in keys)) == 4, keys
            pprint(keys)
        else:
            # Much, FASTER!
            assert dev.is_simulator
            keys = [(3503269483, None,
                        BIP32Node.from_hwif('tpubD9429UXFGCTKJ9NdiNK4rC5ygqSUkginycYHccqSg5gkmyQ7PZRHNjk99M6a6Y3NY8ctEUUJvCu6iCCui8Ju3xrHRu3Ez1CKB4ZFoRZDdP9')),
                     (2389277556, None,
                        BIP32Node.from_hwif('tpubD97nVL37v5tWyMf9ofh5rznwhh1593WMRg6FT4o6MRJkKWANtwAMHYLrcJFsFmPfYbY1TE1LLQ4KBb84LBPt1ubvFwoosvMkcWJtMwvXgSc')),
                 (3190206587, None,
                        BIP32Node.from_hwif('tpubD9ArfXowvGHnuECKdGXVKDMfZVGdephVWg8fWGWStH3VKHzT4ph3A4ZcgXWqFu1F5xGTfxncmrnf3sLC86dup2a8Kx7z3xQ3AgeNTQeFxPa')),
                (1130956047, None,
                        BIP32Node.from_hwif('tpubD8NXmKsmWp3a3DXhbihAYbYLGaRNVdTnr6JoSxxfXYQcmwVtW2hv8QoDwng6JtEonmJoL3cNEwfd2cLXMpGezwZ2vL2dQ7259bueNKj9C8n')),
            ]

        if do_import:
            # render as a file for import
            config = f"name: Myself-{M}\npolicy: {M} / 4\n\n"

            if addr_fmt:
                config += f'format: {addr_fmt.upper()}\n'

            config += '\n'.join('%s: %s' % (xfp2str(xfp), sk.hwif()) for xfp, _, sk in keys)
            #print(config)

            title, story = offer_ms_import(config)
            #print(story)

            # dont care if update or create; accept it.
            time.sleep(.1)
            need_keypress('y')

        def select_wallet(idx):
            # select to specific pw
            xfp = set_bip39_pw(passwords[idx])
            assert xfp == keys[idx][0]

        return (keys, select_wallet)

    yield  doit

    set_bip39_pw('')


@pytest.fixture()
def fake_ms_txn():
    # make various size MULTISIG txn's ... completely fake and pointless values
    # - but has UTXO's to match needs
    from pycoin.tx.Tx import Tx
    from pycoin.tx.TxIn import TxIn
    from pycoin.tx.TxOut import TxOut
    from pycoin.serialize import h2b_rev
    from pycoin.encoding import hash160
    from struct import pack

    def doit(num_ins, num_outs, M, keys, fee=10000,
                outvals=None, segwit_in=False, outstyles=['p2pkh'], change_outputs=[],
                incl_xpubs=False, hack_change_out=False, hack_psbt=None):
        psbt = BasicPSBT()
        txn = Tx(2,[],[])

        if incl_xpubs:
            # add global header with XPUB's
            # - assumes BIP45
            for xfp, m, sk in keys:
                kk = pack('<II', xfp, 45|0x80000000)
                psbt.xpubs.append( (sk.serialize(as_private=False), kk) )

        psbt.inputs = [BasicPSBTInput(idx=i) for i in range(num_ins)]
        psbt.outputs = [BasicPSBTOutput(idx=i) for i in range(num_outs)]

        for i in range(num_ins):
            # make a fake txn to supply each of the inputs
            # - each input is 1BTC

            # addr where the fake money will be stored.
            addr, scriptPubKey, script, details = make_ms_address(M, keys, idx=i)

            # lots of supporting details needed for p2sh inputs
            if segwit_in:
                psbt.inputs[i].witness_script = script
            else:
                psbt.inputs[i].redeem_script = script

            for pubkey, xfp_path in details:
                psbt.inputs[i].bip32_paths[pubkey] = b''.join(pack('<I', j) for j in xfp_path)

            # UTXO that provides the funding for to-be-signed txn
            supply = Tx(2,[TxIn(pack('4Q', 0xdead, 0xbeef, 0, 0), 73)],[])

            supply.txs_out.append(TxOut(1E8, scriptPubKey))

            with BytesIO() as fd:
                if not segwit_in:
                    supply.stream(fd)
                    psbt.inputs[i].utxo = fd.getvalue()
                else:
                    supply.txs_out[-1].stream(fd)
                    psbt.inputs[i].witness_utxo = fd.getvalue()

            spendable = TxIn(supply.hash(), 0)
            txn.txs_in.append(spendable)


        for i in range(num_outs):
            # random P2PKH
            if not outstyles:
                style = ADDR_STYLES[i % len(ADDR_STYLES)]
            else:
                style = outstyles[i % len(outstyles)]

            if i in change_outputs:
                make_redeem_args = dict()
                if hack_change_out:
                    make_redeem_args = hack_change_out(i)

                addr, scriptPubKey, scr, details = \
                    make_ms_address(M, keys, idx=i, addr_fmt=unmap_addr_fmt[style],
                    **make_redeem_args)

                for pubkey, xfp_path in details:
                    psbt.outputs[i].bip32_paths[pubkey] = b''.join(pack('<I', j) for j in xfp_path)

                if 'w' in style:
                    psbt.outputs[i].witness_script = scr
                    if style.endswith('p2sh'):
                        psbt.outputs[i].redeem_script = b'\0\x20' + sha256(scr).digest()
                elif style.endswith('sh'):
                    psbt.outputs[i].redeem_script = scr
            else:
                scr = fake_dest_addr(style)

            assert scr

            if not outvals:
                h = TxOut(round(((1E8*num_ins)-fee) / num_outs, 4), scriptPubKey)
            else:
                h = TxOut(outvals[i], scriptPubKey)

            txn.txs_out.append(h)

        if hack_psbt:
            hack_psbt(psbt)

        with BytesIO() as b:
            txn.stream(b)
            psbt.txn = b.getvalue()

        rv = BytesIO()
        psbt.serialize(rv)
        assert rv.tell() <= MAX_TXN_LEN, 'too fat'

        return rv.getvalue()

    return doit

@pytest.mark.parametrize('addr_fmt', [AF_P2SH, AF_P2WSH, AF_P2WSH_P2SH] )
@pytest.mark.parametrize('num_ins', [ 2, 15 ])
@pytest.mark.parametrize('incl_xpubs', [ False, True, 'no-import' ])
@pytest.mark.parametrize('transport', [ 'usb', 'sd' ])
@pytest.mark.parametrize('out_style', ADDR_STYLES_MS)
@pytest.mark.parametrize('has_change', [ True, False])
def test_ms_sign_simple(num_ins, dev, addr_fmt, clear_ms, incl_xpubs, import_ms_wallet, addr_vs_path, fake_ms_txn, try_sign, try_sign_microsd, transport, out_style, has_change, settings_set, M=1, N=3):
    
    num_outs = num_ins-1

    # trust PSBT if we're doing "no-import" case
    settings_set('pms', 2 if (incl_xpubs == 'no-import') else 0)

    clear_ms()
    keys = import_ms_wallet(M, N, name='cli-test', accept=1, do_import=(incl_xpubs != 'no-import'))

    psbt = fake_ms_txn(num_ins, num_outs, M, keys, incl_xpubs=incl_xpubs,
                outstyles=[out_style], change_outputs=[1] if has_change else [])

    open('debug/last.psbt', 'wb').write(psbt)

    if transport == 'sd':
        try_sign_microsd(psbt, encoding=('binary', 'hex', 'base64')[random.randint(0,2)])
    else:
        try_sign(psbt)

@pytest.mark.parametrize('num_ins', [ 15 ])
@pytest.mark.parametrize('M', [ 2, 4, 1 ])
@pytest.mark.parametrize('segwit', [True, False])
@pytest.mark.parametrize('incl_xpubs', [ True, False ])
def test_ms_sign_myself(M, make_myself_wallet, segwit, num_ins, dev, clear_ms,
        fake_ms_txn, try_sign, bitcoind_finalizer, incl_xpubs, bitcoind_analyze, bitcoind_decode):

    # IMPORTANT: wont work if you start simulator with -m flag. Use no args

    all_out_styles = list(unmap_addr_fmt.keys())
    num_outs = len(all_out_styles)

    clear_ms()

    # create a wallet, with 3 bip39 pw's
    keys, select_wallet = make_myself_wallet(M, do_import=(not incl_xpubs))
    N = len(keys)

    psbt = fake_ms_txn(num_ins, num_outs, M, keys, segwit_in=segwit, incl_xpubs=incl_xpubs, 
                        outstyles=all_out_styles, change_outputs=list(range(1,num_outs)))

    open(f'debug/myself-before.psbt', 'wb').write(psbt)
    for idx in range(M):
        select_wallet(idx)
        _, updated = try_sign(psbt, accept_ms_import=(incl_xpubs and (idx==0)))
        open(f'debug/myself-after.psbt', 'wb').write(updated)
        assert updated != psbt

        aft = BasicPSBT().parse(updated)

        # check all inputs gained a signature
        assert all(len(i.part_sigs)==(idx+1) for i in aft.inputs)

        psbt = updated

    # should be fully signed now.
    anal = bitcoind_analyze(aft.as_bytes())

    try:
        assert not any(inp.get('missing') for inp in anal['inputs']), "missing sigs: %r" % anal
        assert all(inp['next'] in {'finalizer','updater'} for inp in anal['inputs']), "other issue: %r" % anal
    except:
        # XXX seems to be a bug in analyzepsbt function ... not fully studied
        pprint(anal, stream=open('debug/analyzed.txt', 'wt'))
        decode = bitcoind_decode(aft.as_bytes())
        pprint(decode, stream=open('debug/decoded.txt', 'wt'))
    
        if M==N or segwit:
            # as observed, bug not trigged, so raise if it *does* happen
            raise
        else:
            print("ignoring bug in bitcoind")

    if 0:
        # why doesn't this work?
        extracted_psbt, txn, is_complete = bitcoind_finalizer(aft.as_bytes(), extract=True)

        ex = BasicPSBT().parse(extracted_psbt)
        assert is_complete
        assert ex != aft

@pytest.mark.parametrize('addr_fmt', ['p2wsh', 'p2wsh-p2sh', 'p2sh'])
#@pytest.mark.parametrize('N', [3, 4, 14])
def test_make_airgapped(addr_fmt, goto_home, cap_story, pick_menu_item, cap_menu, need_keypress, microsd_path, set_bip39_pw, clear_ms, get_settings, N=4):
    # test UX and math for bip45 export

    # cleanup
    from glob import glob
    for fn in glob(microsd_path('ccxp-*.json')):
        assert fn
        os.unlink(fn)
    clear_ms()

    for idx in range(N):
        if N == 4:
            set_bip39_pw(['Me', 'Myself', 'And I', ''][idx])
        else:
            set_bip39_pw(f'test {idx}' if idx else '')

        goto_home()
        pick_menu_item('Settings')
        pick_menu_item('Multisig Wallets')
        pick_menu_item('Export XPUB')
        time.sleep(.05)
        need_keypress('y')
        need_keypress('y')

    set_bip39_pw('')

    assert len(glob(microsd_path('ccxp-*.json'))) == N

    goto_home()
    pick_menu_item('Settings')
    pick_menu_item('Multisig Wallets')
    pick_menu_item('Create Airgapped')
    time.sleep(.05)
    title, story = cap_story()
    assert 'XPUB' in story

    if addr_fmt == 'p2wsh':
        need_keypress('y')
    elif addr_fmt == 'p2wsh-p2sh':
        need_keypress('1')
    elif addr_fmt == 'p2sh':
        need_keypress('2')
    else:
        assert 0, addr_fmt

    time.sleep(.1)
    title, story = cap_story()

    assert ('(N=%d #files=%d' % (N, N)) in story

    if N == 3:
        assert '2 of 3' in story
        M = 2
    elif N == 14:
        assert '8 of 14' in story
        M = 8
    elif N == 4:
        assert '3 of 4' in story
        need_keypress('7')
        time.sleep(.05)
        title, story = cap_story()
        assert '2 of 4' in story
        M = 2
    else:
        assert 0, N

    need_keypress('y')

    time.sleep(.1)
    title, story = cap_story()

    assert "Create new multisig" in story
    need_keypress('y')

    # writes out ckcc config file, then electrum wallet
    time.sleep(.1)
    title, story = cap_story()
    print(repr(story))
    assert 'Coldcard' in story
    assert 'that file onto the other Coldcards involved' in story
    fname = story.split('\n')[2]
    cc_fname = microsd_path(fname)

    impf = open(cc_fname, 'rt').read()
    assert f'Policy: {M} of {N}' in impf
    if addr_fmt != 'p2sh':
        assert f'Format: {addr_fmt.upper()}' in impf

    need_keypress('y')
    time.sleep(.1)
    title, story = cap_story()
    fname = story.split('\n')[-1]
    assert fname.startswith('el-')
    assert fname.endswith('.json')
    el_fname = microsd_path(fname)

    import json
    wal = json.load(open(el_fname, 'rt'))
    assert f'{M}of{N}' in wal['wallet_type']

    need_keypress('y')
    need_keypress('y')

    if N == 4:
        import shutil

        # capture useful test data for testing Electrum plugin, etc
        for fn in glob(microsd_path('ccxp-*.json')):
            shutil.copy(fn, 'data/multisig/'+fn.rsplit('/', 1)[1])
        shutil.copy(el_fname, f'data/multisig/el-{addr_fmt}-myself.json')
        shutil.copy(cc_fname, f'data/multisig/export-{addr_fmt}-myself.txt')

        json.dump(get_settings()['multisig'][0], 
                    open(f'data/multisig/setting-{addr_fmt}-myself.json', 'w'))
    
    clear_ms()

    # test re-importing the wallet from export file
    goto_home()
    pick_menu_item('Settings')
    pick_menu_item('Multisig Wallets')
    pick_menu_item('Import from SD')
    time.sleep(.05)
    need_keypress('y')
    time.sleep(.05)
    pick_menu_item(cc_fname.rsplit('/', 1)[1])

    time.sleep(.05)
    title, story = cap_story()
    assert "Create new multisig" in story
    assert f"Policy: {M} of {N}" in story

    need_keypress('1')
    time.sleep(.05)
    title, story = cap_story()
    # test code ehre

    # abort import, good enough
    need_keypress('x')
    need_keypress('x')


@pytest.mark.parametrize('addr_style', ["legacy", "p2sh-segwit", "bech32"])
@pytest.mark.bitcoind
def test_bitcoind_cosigning(dev, bitcoind, import_ms_wallet, clear_ms, explora, try_sign, need_keypress, addr_style):
    # Make a P2SH wallet with local bitcoind as a co-signer (and simulator)
    # - send an receive various
    # - following text of <https://github.com/bitcoin/bitcoin/blob/master/doc/psbt.md>
    # - the constructed multisig walelt will only work for a single pubkey on core side
    # - before starting this test, have some funds already deposited to bitcoind testnet wallet
    from pycoin.encoding import sec_to_public_pair
    from binascii import a2b_hex
    import re

    if addr_style == 'legacy':
        addr_fmt = AF_P2SH
    elif addr_style == 'p2sh-segwit':
        addr_fmt = AF_P2WSH_P2SH
    elif addr_style == 'bech32':
        addr_fmt = AF_P2WSH
    
    try:
        addr, = bitcoind.getaddressesbylabel("sim-cosign").keys()
    except:
        addr = bitcoind.getnewaddress("sim-cosign")

    info = bitcoind.getaddressinfo(addr)
    #pprint(info)

    assert info['address'] == addr
    bc_xfp = swab32(int(info['hdmasterfingerprint'], 16))
    bc_deriv = info['hdkeypath']        # example: "m/0'/0'/3'"
    bc_pubkey = info['pubkey']          # 02f75ae81199559c4aa...

    pp = sec_to_public_pair(a2b_hex(bc_pubkey))

    # No means to export XPUB from bitcoind! Still. In 2019.
    # - this fake will only work for for one pubkey value, the first/topmost
    node = BIP32Node('XTN', b'\x23'*32, depth=len(bc_deriv.split('/'))-1,
                        parent_fingerprint=a2b_hex('%08x' % bc_xfp), public_pair=pp)

    keys = [
        (bc_xfp, None, node),
        (1130956047, None, BIP32Node.from_hwif('tpubD8NXmKsmWp3a3DXhbihAYbYLGaRNVdTnr6JoSxxfXYQcmwVtW2hv8QoDwng6JtEonmJoL3cNEwfd2cLXMpGezwZ2vL2dQ7259bueNKj9C8n')),     # simulator: m/45'
    ]

    M,N=2,2

    clear_ms()
    import_ms_wallet(M, N, keys=keys, accept=1, name="core-cosign", derivs=["m", "m/45'"])

    cc_deriv = "m/45'/55"
    cc_pubkey = B2A(BIP32Node.from_hwif(simulator_fixed_xprv).subkey_for_path(cc_deriv[2:]).sec())

    

    # NOTE: bitcoind doesn't seem to implement pubkey sorting. We have to do it.
    resp = bitcoind.addmultisigaddress(M, list(sorted([cc_pubkey, bc_pubkey])),
                                                'shared-addr-'+addr_style, addr_style)
    ms_addr = resp['address']
    bc_redeem = a2b_hex(resp['redeemScript'])

    assert bc_redeem[0] == 0x52

    def mapper(cosigner_idx):
        return list(str2ipath(cc_deriv if cosigner_idx else bc_deriv))

    scr, pubkeys, xfp_paths = make_redeem(M, keys, mapper)

    assert scr == bc_redeem

    # check Coldcard calcs right address to match
    got_addr = dev.send_recv(CCProtocolPacker.show_p2sh_address(
                                M, xfp_paths, scr, addr_fmt=addr_fmt), timeout=None)
    assert got_addr == ms_addr
    time.sleep(.1)
    need_keypress('x')      # clear screen / start over

    print(f"Will be signing an input from {ms_addr}")

    if xfp2str(bc_xfp) in ('5380D0ED', 'EDD08053'):
        # my own expected values
        assert ms_addr in ( '2NDT3ymKZc8iMfbWqsNd1kmZckcuhixT5U4',
                            '2N1hZJ5mazTX524GQTPKkCT4UFZn5Fqwdz6',
                            'tb1qpcv2rkc003p5v8lrglrr6lhz2jg8g4qa9vgtrgkt0p5rteae5xtqn6njw9')

    # Need some UTXO to sign
    #
    # - but bitcoind can't give me that (using listunspent) because it's only a watched addr??
    #
    did_fund = False
    while 1:
        rr = explora('address', ms_addr, 'utxo')
        pprint(rr)

        avail = []
        amt = 0
        for i in rr:
            txn = i['txid']
            vout = i['vout']
            avail.append( (txn, vout) )
            amt += i['value']

            # just use first UTXO available; save other for later tests
            break

        else:
            # doesn't need to confirm, but does need to reach public testnet/blockstream
            assert not amt and not avail

            if not did_fund:
                print(f"Sending some XTN to {ms_addr}  (wait)")
                bitcoind.sendtoaddress(ms_addr, 0.0001, 'fund testing')
                did_fund = True
            else:
                print(f"Still waiting ...")

            time.sleep(2)

        if amt: break

    ret_addr = bitcoind.getrawchangeaddress()

    ''' If you get insufficent funds, even tho we provide the UTXO (!!), do this:

            bitcoin-cli importaddress "2NDT3ymKZc8iMfbWqsNd1kmZckcuhixT5U4" true true

        Better method: always fund addresses for testing here from same wallet (ie.
        got from non-multisig to multisig on same bitcoin-qt instance).
        -> Now doing that, automated, above.
    '''
    resp = bitcoind.walletcreatefundedpsbt([dict(txid=t, vout=o) for t,o in avail],
               [{ret_addr: amt/1E8}], 0,
                {'subtractFeeFromOutputs': [0], 'includeWatching': True}, True)

    assert resp['changepos'] == -1
    psbt = b64decode(resp['psbt'])

    open('debug/funded.psbt', 'wb').write(psbt)

    # patch up the PSBT a little ... bitcoind doesn't know the path for the CC's key
    ex = BasicPSBT().parse(psbt)
    cxpk = a2b_hex(cc_pubkey)
    for i in ex.inputs:
        assert cxpk in i.bip32_paths, 'input not to be signed by CC?'
        i.bip32_paths[cxpk] = pack('<3I', keys[1][0], *str2ipath(cc_deriv))

    psbt = ex.as_bytes()

    open('debug/patched.psbt', 'wb').write(psbt)

    _, updated = try_sign(psbt, finalize=False)

    open('debug/cc-updated.psbt', 'wb').write(updated)

    # have bitcoind do the rest of the signing
    rr = bitcoind.walletprocesspsbt(b64encode(updated).decode('ascii'))
    pprint(rr)

    open('debug/bc-processed.psbt', 'wt').write(rr['psbt'])
    assert rr['complete']

    # finalize and send
    rr = bitcoind.finalizepsbt(rr['psbt'], True)
    open('debug/bc-final-txn.txn', 'wt').write(rr['hex'])
    assert rr['complete']

    txn_id = bitcoind.sendrawtransaction(rr['hex'])
    print(txn_id)

@pytest.mark.parametrize('addr_fmt', [AF_P2WSH] )
@pytest.mark.parametrize('num_ins', [ 3])
@pytest.mark.parametrize('incl_xpubs', [ False])
@pytest.mark.parametrize('out_style', ['p2wsh'])
@pytest.mark.parametrize('bitrot', list(range(0,6)) + [98, 99, 100] + list(range(-5, 0)))
def test_ms_sign_bitrot(num_ins, dev, addr_fmt, clear_ms, incl_xpubs, import_ms_wallet, addr_vs_path, fake_ms_txn, start_sign, end_sign, out_style, cap_story, bitrot):
    
    M = 1
    N = 3
    num_outs = 2

    clear_ms()
    keys = import_ms_wallet(M, N, accept=1)

    # given script, corrupt it a little or a lot
    def rotten(track, bitrot, scr):
        if bitrot == 98:
            rv = scr + scr
        elif bitrot == 98:
            rv = scr[::-1]
        elif bitrot == 100:
            rv = scr*3
        else:
            rv = bytearray(scr)
            rv[bitrot] ^= 0x01

        track.append(rv)
        return rv

    track = []
    psbt = fake_ms_txn(num_ins, num_outs, M, keys, incl_xpubs=incl_xpubs,
                outstyles=[out_style], change_outputs=[0],
                hack_change_out=lambda idx: dict(finalizer_hack=
                        lambda scr: rotten(track, bitrot, scr)))

    assert len(track) == 1

    open('debug/last.psbt', 'wb').write(psbt)

    start_sign(psbt)
    with pytest.raises(Exception) as ee:
        signed = end_sign(True)
    assert 'Output#0:' in str(ee)
    assert 'change output script' in str(ee)

    # Check error details are shown
    time.sleep(.5)
    title, story = cap_story()
    assert story.strip() in str(ee)
    assert len(story.split(':')[-1].strip()), story

<<<<<<< HEAD
@pytest.mark.parametrize('addr_fmt', [AF_P2WSH, AF_P2SH] )
@pytest.mark.parametrize('num_ins', [ 1])
@pytest.mark.parametrize('incl_xpubs', [ True])
@pytest.mark.parametrize('out_style', ['p2wsh'])
@pytest.mark.parametrize('pk_num', range(4)) 
@pytest.mark.parametrize('case', ['pubkey', 'path'])
def test_ms_change_fraud(case, pk_num, num_ins, dev, addr_fmt, clear_ms, incl_xpubs, make_multisig, addr_vs_path, fake_ms_txn, start_sign, end_sign, out_style, cap_story):
    
    M = 1
    N = 3
    num_outs = 2

    clear_ms()
    keys = make_multisig(M, N)


    # given 
    def tweak(case, pk_num, data):
        # added from make_redeem() as tweak_pubkeys option
        #(pk, xfp, path))
        assert len(data) == N
        if case == 'xpub':
            return

        if pk_num == 3:
            pk_num = [xfp for _,xfp,_ in data].index(simulator_fixed_xfp)

        pk, xfp, path = data[pk_num]
        if case == 'pubkey':
            pk = pk[:-2] + bytes(2)
        elif case == 'path':
            path[-1] ^= 0x1
        else:
            assert False, case
        data[pk_num] = (pk, xfp, path)

    psbt = fake_ms_txn(num_ins, num_outs, M, keys, incl_xpubs=True,
                outstyles=[out_style], change_outputs=[0],
                hack_change_out=lambda idx: dict(tweak_pubkeys=
                        lambda data: tweak(case, pk_num, data)))

    open('debug/last.psbt', 'wb').write(psbt)

    start_sign(psbt)
    with pytest.raises(Exception) as ee:
        signed = end_sign(accept=True, accept_ms_import=True)
    assert 'Output#0:' in str(ee)
    assert 'P2WSH or P2SH change output script' in str(ee)
    #assert 'Deception regarding change output' in str(ee)

    # Check error details are shown
    time.sleep(.5)
    title, story = cap_story()
    assert story.strip() in str(ee.value.args[0])
    assert len(story.split(':')[-1].strip()), story
=======
def test_iss6743(set_seed_words, sim_execfile, try_sign):
    # from SomberNight <https://github.com/spesmilo/electrum/issues/6743#issuecomment-729965813>
    psbt_b4 = bytes.fromhex('''\
70736274ff0100520200000001bde05be36069e2e0fe44793c68ad8244bb1a52cc37f152e0fa5b75e40169d7f70000000000fdffffff018b1e000000000000160014ed5180f05c7b1dc980732602c50cda40530e00ad4de11c004f01024289ef0000000000000000007dd565da7ee1cf05c516e89a608968fed4a2450633a00c7b922df66b27afd2e1033a0a4fa4b0a997738ac2f142a395c1f02afcb31d7ffd46a90a0c927a4c411fd704094ef7844f01024289ef0431fcbdcc8000000112d4aaea7292e7870c7eeb3565fa1c1fa8f957fa7c4c24b411d5b4f5710d359a023e63d1e54063525bea286ccb2a0ad7b14560aa31ec4be826afa883141dfe1d53145c9e228d300000800100008000000080010000804f01024289ef04e44b38f1800000014a1960f3a3c86ba355a16a66a548cfb62eeb25663311f7cd662a192896f3777e038cc595159a395e4ec35e477c9523a1512f873e74d303fb03fc9a1503b1ba45271434652fae30000080010000800000008001000080000100df02000000000101d1a321707660769c7f8604d04c9ae2db58cf1ec7a01f4f285cdcbb25ce14bdfd0300000000fdffffff02401f00000000000017a914bfd0b8471a3706c1e17870a4d39b0354bcea57b687c864000000000000160014e608b171d63ec24d9fa252d5c1e45624b14e44700247304402205133eb96df167b895f657cce31c6882840a403013682d9d4651aed2730a7dad502202aaacc045d85d9c711af0c84e7f355cc18bf2f8e6d91774d42ba24de8418a39e012103a58d8eb325abb412eaf927cf11d8b7641c4a468ce412057e47892ca2d13ed6144de11c000104220020a3c65c4e376d82fb3ca45596feee5b08313ad64f38590c1b08bc530d1c0bbfea010569522102ab84641359fa22461b8461515231da63c196614cd22b26e556ed878e30db4da621034211ab0f75c3a307a2f6bf6f09a9e05d3c8edd0ba7a2ac31f432d1045ef6381921039690cf74941da5db291fa8be7348abe3807786732d969eac5d27e0afa909a55f53ae220602ab84641359fa22461b8461515231da63c196614cd22b26e556ed878e30db4da60c094ef78400000000030000002206034211ab0f75c3a307a2f6bf6f09a9e05d3c8edd0ba7a2ac31f432d1045ef638191c5c9e228d3000008001000080000000800100008000000000030000002206039690cf74941da5db291fa8be7348abe3807786732d969eac5d27e0afa909a55f1c34652fae3000008001000080000000800100008000000000030000000000''')

    psbt_aft = bytes.fromhex('''\
70736274ff0100520200000001bde05be36069e2e0fe44793c68ad8244bb1a52cc37f152e0fa5b75e40169d7f70000000000fdffffff018b1e000000000000160014ed5180f05c7b1dc980732602c50cda40530e00ad4de11c004f01024289ef0000000000000000007dd565da7ee1cf05c516e89a608968fed4a2450633a00c7b922df66b27afd2e1033a0a4fa4b0a997738ac2f142a395c1f02afcb31d7ffd46a90a0c927a4c411fd704094ef7844f01024289ef0431fcbdcc8000000112d4aaea7292e7870c7eeb3565fa1c1fa8f957fa7c4c24b411d5b4f5710d359a023e63d1e54063525bea286ccb2a0ad7b14560aa31ec4be826afa883141dfe1d53145c9e228d300000800100008000000080010000804f01024289ef04e44b38f1800000014a1960f3a3c86ba355a16a66a548cfb62eeb25663311f7cd662a192896f3777e038cc595159a395e4ec35e477c9523a1512f873e74d303fb03fc9a1503b1ba45271434652fae30000080010000800000008001000080000100df02000000000101d1a321707660769c7f8604d04c9ae2db58cf1ec7a01f4f285cdcbb25ce14bdfd0300000000fdffffff02401f00000000000017a914bfd0b8471a3706c1e17870a4d39b0354bcea57b687c864000000000000160014e608b171d63ec24d9fa252d5c1e45624b14e44700247304402205133eb96df167b895f657cce31c6882840a403013682d9d4651aed2730a7dad502202aaacc045d85d9c711af0c84e7f355cc18bf2f8e6d91774d42ba24de8418a39e012103a58d8eb325abb412eaf927cf11d8b7641c4a468ce412057e47892ca2d13ed6144de11c002202034211ab0f75c3a307a2f6bf6f09a9e05d3c8edd0ba7a2ac31f432d1045ef63819483045022100a85d08eef6675803fe2b58dda11a553641080e07da36a2f3e116f1224201931b022071b0ba83ef920d49b520c37993c039d13ae508a1adbd47eb4b329713fcc8baef01010304010000002206034211ab0f75c3a307a2f6bf6f09a9e05d3c8edd0ba7a2ac31f432d1045ef638191c5c9e228d3000008001000080000000800100008000000000030000002206039690cf74941da5db291fa8be7348abe3807786732d969eac5d27e0afa909a55f1c34652fae300000800100008000000080010000800000000003000000220602ab84641359fa22461b8461515231da63c196614cd22b26e556ed878e30db4da60c094ef78400000000030000000104220020a3c65c4e376d82fb3ca45596feee5b08313ad64f38590c1b08bc530d1c0bbfea010569522102ab84641359fa22461b8461515231da63c196614cd22b26e556ed878e30db4da621034211ab0f75c3a307a2f6bf6f09a9e05d3c8edd0ba7a2ac31f432d1045ef6381921039690cf74941da5db291fa8be7348abe3807786732d969eac5d27e0afa909a55f53ae0000''')

    seed_words = 'all all all all all all all all all all all all'
    expect_xfp = swab32(int('5c9e228d', 16))
    assert xfp2str(expect_xfp) == '5c9e228d'.upper()

    # load specific private key
    xfp = set_seed_words(seed_words)
    assert xfp == expect_xfp

    # check Coldcard derives expected Upub
    derivation = "m/48'/1'/0'/1'"       # part of devtest/unit_iss6743.py 
    expect_xpub = 'Upub5SJWbuhs5tM4mkJST69tnpGGaf8dDTqByx3BLSocWFpq5YLh1fky4DQTFGQVG6nCSqZfUiAAeStdxSQteUcfMsWjDkhniZx4GdwpB18Tnbq'

    pub = sim_execfile('devtest/unit_iss6743.py')
    assert pub == expect_xpub

    # verify psbt globals section
    tp = BasicPSBT().parse(psbt_b4)
    (hdr_xpub, hdr_path), = [(v,k) for v,k in tp.xpubs if k[0:4] == pack('<I', expect_xfp)]
    from pycoin.encoding import b2a_hashed_base58
    assert expect_xpub == b2a_hashed_base58(hdr_xpub[1:])
    assert derivation == path_to_str(unpack('<%dI' % (len(hdr_path) // 4),hdr_path))

    # sign a multisig, with xpubs in globals
    _, out_psbt = try_sign(psbt_b4, accept=True, accept_ms_import=True)
    assert out_psbt != psbt_aft

    open('debug/i6.psbt', 'wt').write(out_psbt.hex())

>>>>>>> b3a679a3

# EOF<|MERGE_RESOLUTION|>--- conflicted
+++ resolved
@@ -1497,7 +1497,6 @@
     assert story.strip() in str(ee)
     assert len(story.split(':')[-1].strip()), story
 
-<<<<<<< HEAD
 @pytest.mark.parametrize('addr_fmt', [AF_P2WSH, AF_P2SH] )
 @pytest.mark.parametrize('num_ins', [ 1])
 @pytest.mark.parametrize('incl_xpubs', [ True])
@@ -1553,7 +1552,8 @@
     title, story = cap_story()
     assert story.strip() in str(ee.value.args[0])
     assert len(story.split(':')[-1].strip()), story
-=======
+
+
 def test_iss6743(set_seed_words, sim_execfile, try_sign):
     # from SomberNight <https://github.com/spesmilo/electrum/issues/6743#issuecomment-729965813>
     psbt_b4 = bytes.fromhex('''\
@@ -1590,6 +1590,4 @@
 
     open('debug/i6.psbt', 'wt').write(out_psbt.hex())
 
->>>>>>> b3a679a3
-
 # EOF